--- conflicted
+++ resolved
@@ -1,1585 +1,1418 @@
-"""
-RotaABM class
-
-Usage:
-    import rotaABM as rabm
-    rota = rabm.RotaABM()
-    rota.run()
-    
-TODO:
-    - Figure out how to make host vaccination more efficient
-    - Replace host with array
-    - Replace pathogen with array
-    - Replace random with numpy
-    - Replace math with numpy
-"""
-
-import sys
-import csv
-import math
-import random as rnd
-import numpy as np
-import itertools
-import sciris as sc
-
-# Define age bins and labels
-age_bins = [2/12, 4/12, 6/12, 12/12, 24/12, 36/12, 48/12, 60/12, 100]
-age_distribution = [0.02, 0.02, 0.02, 0.02, 0.02, 0.02, 0.02, 0.02, 0.84]                  # needs to be changed to fit the site-specific population
-age_labels = ['0-2', '2-4', '4-6', '6-12', '12-24', '24-36', '36-48', '48-60', '60+']
-
-
-### Host classes
-class HostPop:
-    """
-    A class to hold all the hosts
-    """
-    def __init__(self, N, sim):
-        self.hosts = [Host(i, sim) for i in range(N)]
-        self.bdays = [h.bday for h in self.hosts]
-        self.ids = [h.id for h in self.hosts]
-        # self.vaccinated_hosts = [h for h in self.hosts if h.vaccine is not None]
-        return
-    
-    def __repr__(self):
-        return f'HostPop(N={len(self)})'
-    
-    def __iter__(self):
-        return self.hosts.__iter__()
-    
-    def __len__(self):
-        return len(self.hosts)
-    
-    def __getitem__(self, key):
-        return self.hosts[key]
-
-    def append(self, host):
-        self.hosts.append(host)
-        self.bdays.append(host.bday)
-        return 
-    
-    def remove(self, value):
-        index = self.hosts.index(value)
-        del self.hosts[index]
-        del self.bdays[index]
-        return
-
-
-class Host(sc.prettyobj):
-    """
-    A rotavirus host
-    """
-    def __init__(self, host_id, sim):
-        self.sim = sim
-        self.id = host_id
-        self.bday = self.t - self.get_random_age()
-        self.immunity = {} # set of strains the host is immune to
-        self.vaccine = None
-        self.infecting_pathogen = []
-        self.prior_infections = 0
-        self.prior_vaccinations = []
-        self.infections_with_vaccination = []
-        self.infections_without_vaccination = []
-        self.is_immune_flag = False
-        self.oldest_infection = np.nan
-        return
-    
-    @property
-    def t(self):
-        return self.sim.t
-    
-    @property
-    def numAgSegments(self):
-        return self.sim.numAgSegments
-
-    @staticmethod
-    def get_random_age():
-        # pick a age bin
-        random_age_bin = np.random.choice(list(range(len(age_bins))), p=age_distribution)
-        # generate a random age in the bin
-        if random_age_bin > 0:
-            min_age = age_bins[random_age_bin-1]
-        else:
-            min_age = 0
-        max_age = age_bins[random_age_bin]
-        return rnd.uniform(min_age, max_age)
-
-    def get_age_category(self):
-        # Bin the age into categories
-        for i in range(len(age_bins)):
-            if self.t - self.bday < age_bins[i]:
-                return age_labels[i]
-        return age_labels[-1]
-    
-    def get_oldest_current_infection(self):
-        max_infection_times = max([self.t - p.creation_time for p in self.infecting_pathogen])
-        return max_infection_times
-
-    # def get_oldest_infection(self):
-    #     # max_infection_times = max([self.t - p for p in self.immunity.values()])
-    #     try:
-    #         oldest_infection = next(iter(self.immunity.values()))
-    #     except:
-    #         oldest_infection = np.nan
-    #     return oldest_infection
-    
-    def compute_combinations(self):
-        seg_combinations = []
-
-        # We want to only reassort the GP types
-        # Assumes that antigenic segments are at the start
-        for i in range(self.numAgSegments):
-            availableVariants = set([])                 
-            for j in self.infecting_pathogen:
-                availableVariants.add((j.strain[i]))
-            seg_combinations.append(availableVariants)
-
-        # compute the parental strains 
-        parantal_strains = [j.strain[:self.numAgSegments] for j in self.infecting_pathogen]
-
-        # Itertools product returns all possible combinations
-        # We are only interested in strain combinations that are reassortants of the parental strains
-        # We need to skip all existing combinations from the parents
-        # Ex: (1, 1, 2, 2) and (2, 2, 1, 1) should not create (1, 1, 1, 1) as a possible reassortant if only the antigenic parts reassort
-        
-        # below block is for reassorting antigenic segments only
-        all_antigenic_combinations = [i for i in itertools.product(*seg_combinations) if i not in parantal_strains]
-        all_nonantigenic_combinations = [j.strain[self.numAgSegments:] for j in self.infecting_pathogen]
-        all_strains = set([(i[0] + i[1]) for i in itertools.product(all_antigenic_combinations, all_nonantigenic_combinations)])
-        all_pathogens = [Pathogen(self.sim, True, self.t, host = self, strain=tuple(i)) for i in all_strains]
-
-        return all_pathogens
-
-    def isInfected(self):
-        return len(self.infecting_pathogen) != 0
-
-    def recover(self,strain_counts):
-        # We will use the pathogen creation time to count the number of infections
-        creation_times = set()
-        for path in self.infecting_pathogen:
-            strain = path.strain
-            if not path.is_reassortant:
-                strain_counts[strain] -= 1
-                creation_times.add(path.creation_time)
-                self.immunity[strain] = self.t
-                self.is_immune_flag = True
-                if np.isnan(self.oldest_infection):
-                    self.oldest_infection = self.t
-        self.prior_infections += len(creation_times)
-        self.infecting_pathogen = []                  
-        self.possibleCombinations = []
-    
-    def vaccinate(self, vaccinated_strain):
-        if len(self.prior_vaccinations) == 0:
-            self.prior_vaccinations.append(vaccinated_strain)
-            self.vaccine = ([vaccinated_strain], self.t, 1)
-        else:
-            self.prior_vaccinations.append(vaccinated_strain)
-            self.vaccine = ([vaccinated_strain], self.t, 2)
-    
-    def is_vaccine_immune(self, infecting_strain):
-        # Effectiveness of the vaccination depends on the number of doses
-        if self.vaccine[2] == 1:
-            ve_i_rates = self.sim.vaccine_efficacy_i_d1
-        elif self.vaccine[2] == 2:
-            ve_i_rates = self.sim.vaccine_efficacy_i_d2
-        else:
-            raise NotImplementedError(f"Unsupported vaccine dose: {self.vaccine[2]}")
-
-        # Vaccine strain only contains the antigenic parts
-        vaccine_strain = self.vaccine[0]
-        vaccine_hypothesis = self.sim.vaccine_hypothesis
-        
-        if vaccine_hypothesis == 0:
-            return False
-        if vaccine_hypothesis == 1:            
-            if infecting_strain[:self.numAgSegments] in vaccine_strain:
-                if rnd.random() < ve_i_rates[PathogenMatch.HOMOTYPIC]:
-                    return True
-                else:
-                    return False
-        elif vaccine_hypothesis == 2:
-            if infecting_strain[:self.numAgSegments] in vaccine_strain:
-                if rnd.random() < ve_i_rates[PathogenMatch.HOMOTYPIC]:
-                    return True
-                else:
-                    return False
-            strains_match = False
-            for i in range(self.numAgSegments):         
-                immune_genotypes = [strain[i] for strain in vaccine_strain]
-                if infecting_strain[i] in immune_genotypes:
-                    strains_match = True
-            if strains_match:
-                if rnd.random() < ve_i_rates[PathogenMatch.PARTIAL_HETERO]:
-                    return True
-            else:
-                return False
-        # used below hypothesis for the analysis in the report
-        elif vaccine_hypothesis == 3:           
-            if infecting_strain[:self.numAgSegments] in vaccine_strain:
-                if rnd.random() < ve_i_rates[PathogenMatch.HOMOTYPIC]:
-                    return True
-                else:
-                    return False
-            strains_match = False
-            for i in range(self.numAgSegments):         
-                immune_genotypes = [strain[i] for strain in vaccine_strain]
-                if infecting_strain[i] in immune_genotypes:
-                    strains_match = True
-            if strains_match:
-                if rnd.random() < ve_i_rates[PathogenMatch.PARTIAL_HETERO]:
-                    return True
-            else:
-                if rnd.random() < ve_i_rates[PathogenMatch.COMPLETE_HETERO]:
-                    return True
-                else:
-                    return False
-        else:
-            raise NotImplementedError("Unsupported vaccine hypothesis")
-    
-    def can_variant_infect_host(self, infecting_strain, current_infections):
-        numAgSegments = self.numAgSegments
-        immunity_hypothesis = self.sim.immunity_hypothesis
-        partial_cross_immunity_rate = self.sim.partial_cross_immunity_rate
-        complete_heterotypic_immunity_rate = self.sim.complete_heterotypic_immunity_rate
-        homotypic_immunity_rate = self.sim.homotypic_immunity_rate
-    
-        if self.vaccine is not None and self.is_vaccine_immune(infecting_strain):
-            return False
-    
-        current_infecting_strains = (i.strain[:numAgSegments] for i in current_infections)
-        if infecting_strain[:numAgSegments] in current_infecting_strains:
-            return False
-    
-        def is_completely_immune():
-            immune_strains = (s[:numAgSegments] for s in self.immunity.keys())
-            return infecting_strain[:numAgSegments] in immune_strains
-    
-        def has_shared_genotype():
-            for i in range(numAgSegments):
-                immune_genotypes = (strain[i] for strain in self.immunity.keys())
-                if infecting_strain[i] in immune_genotypes:
-                    return True
-            return False
-    
-        if immunity_hypothesis == 1:
-            if is_completely_immune():
-                return False
-            return True
-    
-        elif immunity_hypothesis == 2:
-            if has_shared_genotype():
-                return False
-            return True
-    
-        elif immunity_hypothesis in [3, 4, 7, 8, 9, 10]:
-            if is_completely_immune():
-                if immunity_hypothesis in [7, 8, 9, 10]:
-                    if rnd.random() < homotypic_immunity_rate:
-                        return False
-                else:
-                    return False
-    
-            if has_shared_genotype():
-                if rnd.random() < partial_cross_immunity_rate:
-                    return False
-            elif immunity_hypothesis in [4, 7, 8, 9, 10]:
-                if rnd.random() < complete_heterotypic_immunity_rate:
-                    return False
-            return True
-    
-        elif immunity_hypothesis == 5:
-            immune_ptypes = (strain[1] for strain in self.immunity.keys())
-            return infecting_strain[1] not in immune_ptypes
-    
-        elif immunity_hypothesis == 6:
-            immune_ptypes = (strain[0] for strain in self.immunity.keys())
-            return infecting_strain[0] not in immune_ptypes
-    
-        else:
-            raise NotImplementedError(f"Immunity hypothesis {immunity_hypothesis} is not implemented")
-
-    def record_infection(self, new_p):        
-        if len(self.prior_vaccinations) != 0:
-            vaccine_strain = self.prior_vaccinations[-1]            
-            self.infections_with_vaccination.append((new_p, new_p.match(vaccine_strain)))
-        else:
-            self.infections_without_vaccination.append(new_p)
-            
-    def infect_with_pathogen(self, pathogen_in, strain_counts):
-        """ This function returns a fitness value to a strain based on the hypothesis """ 
-        fitness = pathogen_in.get_fitness()
-        
-        # e.g. fitness = 0.8 (there's a 80% chance the virus infecting a host)
-        if rnd.random() > fitness:                
-            return False
-        
-        # Probability of getting a severe decease depends on the number of previous infections and vaccination status of the host   
-        severity_probability = self.sim.get_probability_of_severe(self.sim, pathogen_in, self.vaccine, self.prior_infections)
-        if rnd.random() < severity_probability:
-            severe = True
-        else:
-            severe = False
-
-        new_p = Pathogen(self.sim, False, self.t, host = self, strain=pathogen_in.strain, is_severe=severe)
-        self.infecting_pathogen.append(new_p)
-        self.record_infection(new_p)
-
-        strain_counts[new_p.strain] += 1
-
-        return True
-
-    def infect_with_reassortant(self, reassortant_virus):
-        self.infecting_pathogen.append(reassortant_virus)
-
-
-
-### Pathogen classes
-
-class PathogenMatch:
-    """ Define whether pathogens are completely heterotypic, partially heterotypic, or homotypic """
-    COMPLETE_HETERO = 1
-    PARTIAL_HETERO = 2
-    HOMOTYPIC = 3
-
-
-class Pathogen(object): 
-    """
-    Pathogen dynamics
-    """
-    def __init__(self, sim, is_reassortant, creation_time, is_severe=False, host=None, strain=None): 
-        self.sim = sim
-        self.host = host
-        self.creation_time = creation_time
-        self.is_reassortant = is_reassortant
-        self.strain = strain
-        self.is_severe = is_severe
-        
-        self.fitness_map = {
-            1: {'default': 1},
-            2: {'default': 0.90, (1, 1): 0.93, (2, 2): 0.93, (3, 3): 0.93, (4, 4): 0.93},
-            3: {'default': 0.87, (1, 1): 0.93, (2, 2): 0.93, (3, 3): 0.90, (4, 4): 0.90},
-            4: {'default': 1, (1, 1): 1, (2, 2): 0.2},
-            5: {'default': 0.2, (1, 1): 1, (2, 1): 0.5, (1, 3): 0.5},
-            6: {'default': 0.05, (1, 8): 1, (2, 4): 0.2, (3, 8): 0.4, (4, 8): 0.5},
-            7: {'default': 0.05, (1, 8): 1, (2, 4): 0.3, (3, 8): 0.7, (4, 8): 0.6},
-            8: {'default': 0.05, (1, 8): 1, (2, 4): 0.4, (3, 8): 0.9, (4, 8): 0.8},
-            9: {'default': 0.2, (1, 8): 1, (2, 4): 0.5, (3, 8): 0.9, (4, 8): 0.8},
-            10: {'default': 0.4, (1, 8): 1, (2, 4): 0.6, (3, 8): 0.9, (4, 8): 0.9},
-            11: {'default': 0.5, (1, 8): 0.98, (2, 4): 0.7, (3, 8): 0.8, (4, 8): 0.8},
-            12: {'default': 0.5, (1, 8): 0.98, (2, 4): 0.8, (3, 8): 0.9, (4, 8): 0.9},
-            13: {'default': 0.7, (1, 8): 0.98, (2, 4): 0.8, (3, 8): 0.9, (4, 8): 0.9},
-            14: {'default': 0.05, (1, 8): 0.98, (2, 4): 0.4, (3, 8): 0.7, (4, 8): 0.6, (9, 8): 0.7, (12, 8): 0.75, (9, 6): 0.58, (11, 8): 0.2},
-            15: {'default': 0.4, (1, 8): 1, (2, 4): 0.7, (3, 8): 0.93, (4, 8): 0.93, (9, 8): 0.95, (12, 8): 0.94, (9, 6): 0.3, (11, 8): 0.35},
-            16: {'default': 0.4, (1, 8): 1, (2, 4): 0.7, (3, 8): 0.85, (4, 8): 0.88, (9, 8): 0.95, (12, 8): 0.93, (9, 6): 0.85, (12, 6): 0.90, (9, 4): 0.90, (1, 6): 0.6, (2, 8): 0.6, (2, 6): 0.6},
-            17: {'default': 0.7, (1, 8): 1, (2, 4): 0.85, (3, 8): 0.85, (4, 8): 0.88, (9, 8): 0.95, (12, 8): 0.93, (9, 6): 0.83, (12, 6): 0.90, (9, 4): 0.90, (1, 6): 0.8, (2, 8): 0.8, (2, 6): 0.8},
-            18: {'default': 0.65, (1, 8): 1, (2, 4): 0.92, (3, 8): 0.79, (4, 8): 0.81, (9, 8): 0.95, (12, 8): 0.89, (9, 6): 0.80, (12, 6): 0.86, (9, 4): 0.83, (1, 6): 0.75, (2, 8): 0.75, (2, 6): 0.75},
-            19: {'default': 0.4, (1, 8): 1, (2, 4): 0.5, (3, 8): 0.55, (4, 8): 0.55, (9, 8): 0.6},
-        }
-        return
-
-    # compares two strains
-    # if they both have the same antigenic segments we return homotypic 
-    def match(self, strainIn): 
-        numAgSegments = self.sim.numAgSegments
-        if strainIn[:numAgSegments] == self.strain[:numAgSegments]:
-            return PathogenMatch.HOMOTYPIC
-        
-        strains_match = False
-        for i in range(numAgSegments):
-            if strainIn[i] == self.strain[i]:
-                strains_match = True
-
-        if strains_match:
-            return PathogenMatch.PARTIAL_HETERO
-        else:
-            return PathogenMatch.COMPLETE_HETERO
-            
-    def get_fitness(self):
-        """ Get the fitness based on the fitness hypothesis and the two strains """
-        fitness_hypothesis = self.sim.fitness_hypothesis
-        strain = self.strain
-    
-        if fitness_hypothesis in self.fitness_map:
-            fitness_values = self.fitness_map[fitness_hypothesis]
-            return fitness_values.get((strain[0], strain[1]), fitness_values.get('default', 1))
-        else:
-            raise NotImplementedError(f"Invalid fitness_hypothesis: {fitness_hypothesis}")
-        
-    def get_strain_name(self):
-        G,P,A,B = [str(self.strain[i]) for i in range(4)]
-        return f'G{G}P{P}A{A}B{B}'
-    
-    def __str__(self): 
-        return "Strain: " + self.get_strain_name() + " Severe: " + str(self.is_severe) + " Host: " + str(self.host.id) + str(self.creation_time)
-
-
-### RotaABM class
-class RotaABM:
-    """
-    Run the simulation
-    """
-    
-    def __init__(self, 
-            N = 100_000,
-            timelimit = 40,
-            verbose = None,
-            **kwargs,
-        ):
-        """
-        Create the simulation.
-        
-        Args:
-            defaults (list): a list of parameters matching the command-line inputs; see below
-            verbose (bool): the "verbosity" of the output: if False, print nothing; if None, print the timestep; if True, print out results
-        """
-        # Define the default parameters
-        args = sc.objdict(
-            immunity_hypothesis = 1,
-            reassortment_rate = 0.1,
-            fitness_hypothesis = 2,
-            vaccine_hypothesis = 1,
-            waning_hypothesis = 1,
-            initial_immunity = 0,
-            ve_i_to_ve_s_ratio = 0.5,
-            experiment_number = 1,
-        )
-        
-        # Update with any keyword arguments
-        for k,v in kwargs.items():
-            if k in args:
-                args[k] = v
-            else:
-                KeyError(k)
-        
-        # Loop over command line input arguments, if provided
-        for i,arg in enumerate(sys.argv[1:]):
-            args[i] = arg
-        
-        if verbose is not False:
-            print(f'Creating simulation with N={N}, timelimit={timelimit} and parameters:')
-            print(args)
-        
-        # Store parameters directly in the sim
-        self.immunity_hypothesis = int(args[0])
-        self.reassortment_rate = float(args[1])
-        self.fitness_hypothesis = int(args[2])
-        self.vaccine_hypothesis = int(args[3])
-        self.waning_hypothesis = int(args[4])
-        self.initial_immunity = int(args[5]) # 0 = no immunity
-        self.ve_i_to_ve_s_ratio = float(args[6])
-        self.experiment_number = int(args[7])
-        self.verbose = verbose
-        
-        # Reset the seed
-        rnd.seed(self.experiment_number)
-        np.random.seed(self.experiment_number)
-        
-        # Set filenames
-        name_suffix =  '%r_%r_%r_%r_%r_%r_%r_%r' % (self.immunity_hypothesis, self.reassortment_rate, self.fitness_hypothesis, self.vaccine_hypothesis, self.waning_hypothesis, self.initial_immunity, self.ve_i_to_ve_s_ratio, self.experiment_number)
-        self.files = sc.objdict()
-        self.files.outputfilename = './results/rota_strain_count_%s.csv' % (name_suffix)
-        self.files.vaccinations_outputfilename = './results/rota_vaccinecount_%s.csv' % (name_suffix)
-        self.files.sample_outputfilename = './results/rota_strains_sampled_%s.csv' % (name_suffix)
-        self.files.infected_all_outputfilename = './results/rota_strains_infected_all_%s.csv' % (name_suffix)
-        self.files.age_outputfilename = './results/rota_agecount_%s.csv' % (name_suffix)
-        self.files.vaccine_efficacy_output_filename = './results/rota_vaccine_efficacy_%s.csv' % (name_suffix)
-        self.files.sample_vaccine_efficacy_output_filename = './results/rota_sample_vaccine_efficacy_%s.csv' % (name_suffix)
-
-        # Set other parameters
-        self.N = N  # initial population size
-        self.timelimit = timelimit  # simulation years
-        self.mu = 1.0/70.0     # average life span is 70 years
-        self.gamma = 365/7  # 1/average infectious period (1/gamma =7 days)
-        if self.waning_hypothesis == 1:
-            omega = 365/273  # duration of immunity by infection= 39 weeks
-        elif self.waning_hypothesis == 2:
-            omega = 365/50  
-        elif self.waning_hypothesis == 3:
-            omega = 365/100  
-        self.omega = omega
-        self.birth_rate = self.mu * 2 # Adjust birth rate to be more in line with Bangladesh
-        
-        self.contact_rate = 365/1    
-        self.reassortmentRate_GP = self.reassortment_rate
-        
-        self.vaccination_time =  20
-    
-        # Efficacy of the vaccine first dose
-        self.vaccine_efficacy_d1 = {
-            PathogenMatch.HOMOTYPIC: 0.6,
-            PathogenMatch.PARTIAL_HETERO: 0.45,
-            PathogenMatch.COMPLETE_HETERO:0.15,
-        }
-        # Efficacy of the vaccine second dose
-        self.vaccine_efficacy_d2 = {
-            PathogenMatch.HOMOTYPIC: 0.8,
-            PathogenMatch.PARTIAL_HETERO: 0.65,
-            PathogenMatch.COMPLETE_HETERO:0.35,
-        }
-        
-        self.vaccination_single_dose_waning_rate = 365/273 #365/1273
-        self.vaccination_double_dose_waning_rate = 365/546 #365/2600
-        # vaccination_waning_lower_bound = 20 * 7 / 365.0
-        
-        # Tau leap parametes
-        self.tau = 1/365.0
-        
-        # if initialization starts with a proportion of immune agents:
-        self.num_initial_immune = 10000
-        
-        # Final initialization
-        self.immunity_counts = 0
-        self.reassortment_count = 0
-        self.pop_id = 0
-        self.t = 0.0
-        
-        return
-        
-    @staticmethod
-    def get_probability_of_severe(sim, pathogen_in, vaccine, immunity_count): # TEMP: refactor and include above
-        if immunity_count >= 3:
-            severity_probability = 0.18
-        elif immunity_count == 2:
-            severity_probability = 0.24
-        elif immunity_count == 1:
-            severity_probability = 0.23
-        elif immunity_count == 0:
-            severity_probability = 0.17
-    
-        if vaccine is not None:
-            # Probability of severity also depends on the strain (homotypic/heterltypic/etc.)
-            pathogen_strain_type = pathogen_in.match(vaccine[0][0])
-            # Effectiveness of the vaccination depends on the number of doses
-            if vaccine[2] == 1:
-                ve_s = sim.vaccine_efficacy_s_d1[pathogen_strain_type]
-            elif vaccine[2] == 2:
-                ve_s = sim.vaccine_efficacy_s_d2[pathogen_strain_type]
-            else:
-                raise NotImplementedError(f"Unsupported vaccine dose: {vaccine[2]}")
-            return severity_probability * (1-ve_s)
-        else:
-            return severity_probability
-        
-    # Initialize all the output files
-    def initialize_files(self, strain_count):
-        files = self.files
-        with open(files.outputfilename, "w+", newline='') as outputfile:
-            write = csv.writer(outputfile)
-            write.writerow(["time"] + list(strain_count.keys()) + ["reassortment_count"])  # header for the csv file
-            write.writerow([self.t] + list(strain_count.values()) + [self.reassortment_count])  # first row of the csv file will be the initial state
-    
-        with open(files.sample_outputfilename, "w+", newline='') as outputfile:
-            write = csv.writer(outputfile)
-            write.writerow(["id", "Strain", "CollectionTime", "Age", "Severity", "InfectionTime", "PopulationSize"])
-        with open(files.infected_all_outputfilename, "w+", newline='') as outputfile:
-            write = csv.writer(outputfile)
-            write.writerow(["id", "Strain", "CollectionTime", "Age", "Severity", "InfectionTime", "PopulationSize"])
-        with open(files.vaccinations_outputfilename, "w+", newline='') as outputfile:
-            write = csv.writer(outputfile)
-            write.writerow(["id", "VaccineStrain", "CollectionTime", "Age", "Dose"])  # header for the csv file        
-    
-        for outfile in [files.vaccine_efficacy_output_filename, files.sample_vaccine_efficacy_output_filename]:
-            with open(outfile, "w+", newline='') as outputfile:
-                write = csv.writer(outputfile)
-                write.writerow(["CollectionTime", "Vaccinated", "Unvaccinated", "VaccinatedInfected", "VaccinatedSevere", "UnVaccinatedInfected", "UnVaccinatedSevere", 
-                                "VaccinatedHomotypic", "VaccinatedHomotypicSevere", "VaccinatedpartialHetero", "VaccinatedpartialHeteroSevere", "VaccinatedFullHetero", "VaccinatedFullHeteroSevere"])
-    
-        with open(files.age_outputfilename, "w+", newline='') as outputfile:
-            write = csv.writer(outputfile)
-            write.writerow(["time"] + list(age_labels)) 
-    
-    def get_fitness(self):
-        """ Get the fitness based on the fitness hypothesis and the two strains """
-        fitness_hypothesis = self.sim.fitness_hypothesis
-        
-    def getFitness(self):
-        key = (self.strain[0], self.strain[1])
-
-        if fitness_hypothesis == 1:
-                return 1
-              
-        elif fitness_hypothesis == 2:
-            	default = 0.90
-            	mapping = {
-            		(1, 1): 0.93,
-            		(2, 2): 0.93,
-            		(3, 3): 0.93,
-            		(4, 4): 0.93,
-            	}
-            	return mapping.get(key, default)
-            
-        elif fitness_hypothesis == 3:
-                default = 0.87
-                mapping = {
-<<<<<<< HEAD
-                (1, 1): 0.93,
-                (2, 2): 0.93,
-                (3, 3): 0.90,
-                (4, 4): 0.90,
-=======
-                	(1, 1): 0.93,
-                	(2, 2): 0.93,
-                	(3, 3): 0.90,
-                	(4, 4): 0.90,
->>>>>>> e753d1b7
-                }
-                return mapping.get(key, default)
-                
-        elif fitness_hypothesis == 4:
-                default = 1
-                mapping = {
-<<<<<<< HEAD
-                (1, 1): 1,
-                (2, 2): 0.2,
-                }
-                return mapping.get(key, default)
-            
-        elif fitness_hypothesis == 5:
-                default = 0.2
-                mapping = {
-                (1, 1): 1,
-                (2, 1): 0.5,
-                (1, 3): 0.5,
-                }
-              	return mapping.get(key, default)
-                    
-        elif fitness_hypothesis == 6:
-                default = 0.05
-                mapping = {
-                (1, 8): 1,
-                (2, 4): 0.2,
-                (3, 8): 0.4,
-                (4, 8): 0.5,
-                }
-                return mapping.get(key, default)
-                    
-        elif fitness_hypothesis == 7:
-                default = 0.05
-                mapping = {
-                (1, 8): 1,
-                (2, 4): 0.3,
-                (3, 8): 0.7,
-                (4, 8): 0.6,
-                }
-                return mapping.get(key, default)
-            
-        elif fitness_hypothesis == 8:
-                default = 0.05
-                mapping = {
-                (1, 8): 1,
-                (2, 4): 0.4,
-                (3, 8): 0.9,
-                (4, 8): 0.8,
-=======
-                	(1, 1): 1,
-                	(2, 2): 0.2,
-                }
-                return mapping.get(key, default)
-        
-        elif fitness_hypothesis == 5:
-                default = 0.2
-                mapping = {
-                	(1, 1): 1,
-                	(2, 1): 0.5,
-                	(1, 3): 0.5,
-                }
-                return mapping.get(key, default)    
-                    
-        elif fitness_hypothesis == 6:
-                default = 0.05
-                mapping = {
-                	(1, 8): 1,
-                	(2, 4): 0.2,
-                	(3, 8): 0.4,
-                	(4, 8): 0.5,
-                }
-                return mapping.get(key, default)
-                    
-        elif fitness_hypothesis == 7:
-                default = 0.05
-                mapping = {
-                	(1, 8): 1,
-                	(2, 4): 0.3,
-                	(3, 8): 0.7,
-                	(4, 8): 0.6,
-                }
-                return mapping.get(key, default)
-            
-        elif fitness_hypothesis == 8:
-                default = 0.05
-                mapping = {
-                	(1, 8): 1,
-                	(2, 4): 0.4,
-                	(3, 8): 0.9,
-                	(4, 8): 0.8,
->>>>>>> e753d1b7
-                }
-                return mapping.get(key, default)
-                    
-        elif fitness_hypothesis == 9:
-                default = 0.2
-                mapping = {
-<<<<<<< HEAD
-                (1, 8): 1,
-                (2, 4): 0.6,
-                (3, 8): 0.9,
-                (4, 8): 0.9,
-=======
-                	(1, 8): 1,
-                	(2, 4): 0.6,
-                	(3, 8): 0.9,
-                	(4, 8): 0.9,
->>>>>>> e753d1b7
-                }
-                return mapping.get(key, default)
-                    
-        elif fitness_hypothesis == 10:
-                default = 0.4
-                mapping = {
-<<<<<<< HEAD
-                (1, 8): 1,
-                (2, 4): 0.6,
-                (3, 8): 0.9,
-                (4, 8): 0.9,
-                }
-                return mapping.get(key, default)
-            
-            # ...do this
-		elif fitness_hypothesis == 11:
-    			default = 0.5
-    			mapping = {
-        			(1,8): 0.98,
-        			(2,4): 0.7,
-        			(3,8): 0.8,
-        			(4,8): 0.8,
-    			}
-    			return mapping.get(key, default)
-=======
-                	(1, 8): 1,
-                	(2, 4): 0.6,
-                	(3, 8): 0.9,
-                	(4, 8): 0.9,
-                }
-                return mapping.get(key, default)
-        
-        elif fitness_hypothesis == 11:
-                default = 0.5
-                mapping = {
-                	(1, 8): 0.98,
-                	(2, 4): 0.7,
-                	(3, 8): 0.8,
-                	(4, 8): 0.8,
-                }
-                return mapping.get(key, default)    
->>>>>>> e753d1b7
-    			
-        elif fitness_hypothesis == 12:
-                default=0.5
-                mapping = {
-                	(1, 8): 0.98,
-                	(2, 4): 0.7,
-                	(3, 8): 0.9,
-                	(4, 8): 0.9,
-                }
-                return mapping.get(key, default)
-                
-        elif fitness_hypothesis == 13:
-            	default = 0.7
-            	mapping = {
-<<<<<<< HEAD
-            	(1, 8): 0.98,
-            	(2, 4): 0.8,
-            	(3, 8): 0.9,
-            	(4, 8): 0.9,
-=======
-            		(1, 8): 0.98,
-            		(2, 4): 0.8,
-            		(3, 8): 0.9,
-            		(4, 8): 0.9,
->>>>>>> e753d1b7
-            	}
-            	return mapping.get(key, default)
-
-        elif fitness_hypothesis == 14:
-                default = 0.05
-                mapping = {
-<<<<<<< HEAD
-                (1, 8): 0.98,
-                (2, 4): 0.4,
-                (3, 8): 0.7,
-                (12, 8): 0.75,
-                (9, 6): 0.58,
-                (11, 8): 0.2,
-=======
-                	(1, 8): 0.98,
-                	(2, 4): 0.4,
-                	(3, 8): 0.7,
-                	(12, 8): 0.75,
-                	(9, 6): 0.58,
-                	(11, 8): 0.2,
->>>>>>> e753d1b7
-                }
-                return mapping.get(key, default)
-
-        elif fitness_hypothesis == 15:
-<<<<<<< HEAD
-            	default = 0.4
-            	mapping = {
-            	(1, 8): 1,
-            	(2, 4): 0.7,
-            	(3, 8): 0.93,
-            	(4, 8): 0.93,
-            	(9, 8): 0.95,
-            	(12, 8): 0.94,
-            	(9, 6): 0.3,
-            	(11, 8): 0.35,
-            	}
-               return mapping.get(key, default)
-=======
-                default = 0.4
-                mapping = {
-                	(1, 8): 1,
-                	(2, 4): 0.7,
-                	(3, 8): 0.93,
-                	(4, 8): 0.93,
-                	(9, 8): 0.95,
-                	(12, 8): 0.94,
-                	(9, 6): 0.3,
-                	(11, 8): 0.35,
-                }
-                return mapping.get(key, default)
-                
->>>>>>> e753d1b7
-               
-        elif fitness_hypothesis == 16:
-                default = 0.4
-                mapping = {
-<<<<<<< HEAD
-                (1, 8): 1,
-                (2, 4): 0.7,
-                (3, 8): 0.85,
-                (4, 8): 0.88,
-                (9, 8): 0.95,
-                (12, 8): 0.93,
-                (9, 6): 0.85,
-                (12, 6): 0.90,
-                (9, 4): 0.90,
-                (1, 6): 0.6,
-                (2, 8): 0.6,
-                (2, 6): 0.6,
-=======
-                	(1, 8): 1,
-                	(2, 4): 0.7,
-                	(3, 8): 0.85,
-                	(4, 8): 0.88,
-                	(9, 8): 0.95,
-                	(12, 8): 0.93,
-                	(9, 6): 0.85,
-                	(12, 6): 0.90,
-                	(9, 4): 0.90,
-                	(1, 6): 0.6,
-                	(2, 8): 0.6,
-                	(2, 6): 0.6,
->>>>>>> e753d1b7
-                }
-                return mapping.get(key, default)
-                
-        elif fitness_hypothesis == 17:
-                default = 0.7
-                mapping = {
-<<<<<<< HEAD
-                (1, 8): 1,
-                (2, 4): 0.85,
-                (3, 8): 0.85,
-                (4, 8): 0.88,
-                (9, 8): 0.95,
-                (12, 8): 0.93,
-                (9, 6): 0.83,
-                (12, 6): 0.90,
-                (9, 4): 0.90,
-                (1, 6): 0.8,
-                (2, 8): 0.8,
-                (2, 6): 0.8,
-                }
-           		return mapping.get(key, default)
-=======
-                	(1, 8): 1,
-                	(2, 4): 0.85,
-                	(3, 8): 0.85,
-                	(4, 8): 0.88,
-                	(9, 8): 0.95,
-                	(12, 8): 0.93,
-                	(9, 6): 0.83,
-                	(12, 6): 0.90,
-                	(9, 4): 0.90,
-                	(1, 6): 0.8,
-                	(2, 8): 0.8,
-                	(2, 6): 0.8,
-                }
-                return mapping.get(key, default)
->>>>>>> e753d1b7
-           		
-            # below fitness hypo. 18 was used in the analysis for the high baseline diversity setting in the report
-        elif fitness_hypothesis == 18:
-                default = 0.65
-                mapping = {
-<<<<<<< HEAD
-                (1, 8): 1,
-                (2, 4): 0.92,
-                (3, 8): 0.79,
-                (4, 8): 0.81,
-                (9, 8): 0.95,
-                (12, 8): 0.89,
-                (9, 6): 0.80,
-                (12, 6): 0.86,
-                (9, 4): 0.83,
-                (1, 6): 0.75,
-                (2, 8): 0.75,
-                (2, 6): 0.75,
-=======
-                	(1, 8): 1,
-                	(2, 4): 0.92,
-                	(3, 8): 0.79,
-                	(4, 8): 0.81,
-                	(9, 8): 0.95,
-                	(12, 8): 0.89,
-                	(9, 6): 0.80,
-                	(12, 6): 0.86,
-                	(9, 4): 0.83,
-                	(1, 6): 0.75,
-                	(2, 8): 0.75,
-                	(2, 6): 0.75,
->>>>>>> e753d1b7
-                }
-                return mapping.get(key, default)
-                
-            # below fitness hypo 19 was used for the low baseline diversity setting analysis in the report
-        elif fitness_hypothesis == 19:
-                default = 0.4
-                mapping = {
-<<<<<<< HEAD
-                (1, 8): 1,
-                (2, 4): 0.5,
-                (3, 8): 0.55,
-                (4, 8): 0.55,
-                (9, 8): 0.6,
-                }
-                return mapping.get(key, default)
-            else:
-=======
-                	(1, 8): 1,
-                	(2, 4): 0.5,
-                	(3, 8): 0.55,
-                	(4, 8): 0.55,
-                	(9, 8): 0.6,
-                }
-                return mapping.get(key, default)
-            
-        else:
->>>>>>> e753d1b7
-                print("Invalid fitness_hypothesis: ", fitness_hypothesis)
-                exit(-1)
-    
-    ############# tau-Function to calculate event counts ############################
-    def get_event_counts(self, N, I, R, tau, RR_GP, single_dose_count, double_dose_count): 
-        births = np.random.poisson(size=1, lam=tau*N*self.birth_rate)[0]
-        deaths = np.random.poisson(size=1, lam=tau*N*self.mu)[0]
-        recoveries = np.random.poisson(size=1, lam=tau*self.gamma*I)[0]
-        contacts = np.random.poisson(size=1, lam=tau*self.contact_rate*I)[0]
-        wanings = np.random.poisson(size=1, lam=tau*self.omega*R)[0]
-        reassortments = np.random.poisson(size=1, lam=tau*RR_GP*I)[0]
-        vaccination_wanings_one_dose = np.random.poisson(size=1, lam=tau*self.vaccination_single_dose_waning_rate*single_dose_count)[0]
-        vaccination_wanings_two_dose = np.random.poisson(size=1, lam=tau*self.vaccination_double_dose_waning_rate*double_dose_count)[0]
-        return (births, deaths, recoveries, contacts, wanings, reassortments, vaccination_wanings_one_dose, vaccination_wanings_two_dose)
-    
-    @staticmethod
-    def coInfected_contacts(host1, host2, strain_counts):  
-        h2existing_pathogens = list(host2.infecting_pathogen)
-        randomnumber = rnd.random()
-        if randomnumber < 0.02:       # giving all the possible strains
-            for path in host1.infecting_pathogen:
-                if host2.can_variant_infect_host(path.strain, h2existing_pathogens):
-                    host2.infect_with_pathogen(path, strain_counts)
-        else:  # give only one strain depending on fitness
-            host1paths = list(host1.infecting_pathogen)     
-            # Sort by fitness first and randomize the ones with the same fitness
-            host1paths.sort(key=lambda path: (path.get_fitness(), rnd.random()), reverse=True)
-            for path in host1paths:
-                if host2.can_variant_infect_host(path.strain, h2existing_pathogens):
-                    infected = host2.infect_with_pathogen(path, strain_counts)
-                    if infected:
-                        break
-    
-    def contact_event(self, contacts, infected_pop, strain_count):
-        if len(infected_pop) == 0:
-            print("[Warning] No infected hosts in a contact event. Skipping")
-            return
-        
-        h1_inds = np.random.randint(len(infected_pop), size=contacts)
-        h2_inds = np.random.randint(len(self.host_pop), size=contacts)
-        rnd_nums = np.random.random(size=contacts)
-        
-        for h1_ind, h2_ind, rnd_num in zip(h1_inds, h2_inds, rnd_nums):
-            h1 = infected_pop[h1_ind]
-            h2 = self.host_pop[h2_ind]
-        
-            while h1 == h2:
-                h2 = rnd.choice(self.host_pop)
-    
-            # based on prior infections and current infections, the relative risk of subsequent infections
-            # number_of_current_infections = 0 # Note: not used
-            infecting_probability_map = {
-                0: 1,
-                1: 0.61,
-                2: 0.48,
-                3: 0.33,
-            }
-            infecting_probability = infecting_probability_map.get(h2.prior_infections, 0)
-            
-            # No infection occurs
-            if rnd_num > infecting_probability:
-                return 
-        
-            h2_previously_infected = h2.isInfected()
-        
-            if len(h1.infecting_pathogen)==1:
-                if h2.can_variant_infect_host(h1.infecting_pathogen[0].strain, h2.infecting_pathogen):
-                    h2.infect_with_pathogen(h1.infecting_pathogen[0], strain_count)
-            else:
-                self.coInfected_contacts(h1,h2,strain_count)
-            
-            # in this case h2 was not infected before but is infected now
-            if not h2_previously_infected and h2.isInfected():
-                infected_pop.append(h2)
-        return
-            
-    def get_weights_by_age(self):
-        bdays = np.array(self.host_pop.bdays)
-        weights = self.t - bdays
-        total_w = np.sum(weights)
-        weights = weights / total_w
-        return weights
-    
-    def death_event(self, num_deaths, infected_pop, strain_count):
-        host_list = np.arange(len(self.host_pop))
-        p = self.get_weights_by_age()
-        inds = np.random.choice(host_list, p=p, size=num_deaths, replace=False)
-        dying_hosts = [self.host_pop[ind] for ind in inds]
-        for h in dying_hosts:
-            if h.isInfected():
-                infected_pop.remove(h)
-                for path in h.infecting_pathogen:
-                    if not path.is_reassortant:
-                        strain_count[path.strain] -= 1
-            if h.is_immune_flag:
-                self.immunity_counts -= 1
-            self.host_pop.remove(h)
-        return
-            
-    def recovery_event(self, num_recovered, infected_pop, strain_count):
-        weights=np.array([x.get_oldest_current_infection() for x in infected_pop])
-        # If there is no one with an infection older than 0 return without recovery
-        if (sum(weights) == 0):
-            return
-        # weights_e = np.exp(weights)
-        total_w = np.sum(weights)
-        weights = weights / total_w
-    
-        recovering_hosts = np.random.choice(infected_pop, p=weights, size=num_recovered, replace=False)
-        for host in recovering_hosts:
-            if not host.is_immune_flag:
-                self.immunity_counts +=1 
-            host.recover(strain_count)
-            infected_pop.remove(host)
-    
-    @staticmethod
-    def reassortment_event(infected_pop, reassortment_count):
-        coinfectedhosts = []
-        for i in infected_pop:
-            if len(i.infecting_pathogen) >= 2:
-                coinfectedhosts.append(i)
-        rnd.shuffle(coinfectedhosts) # TODO: maybe replace this
-    
-        for i in range(min(len(coinfectedhosts),reassortment_count)):
-            parentalstrains = [path.strain for path in coinfectedhosts[i].infecting_pathogen]
-            possible_reassortants = [path for path in coinfectedhosts[i].compute_combinations() if path not in parentalstrains]
-            for path in possible_reassortants:
-                coinfectedhosts[i].infect_with_reassortant(path)
-    
-    def waning_event(self, wanings):
-        # Get all the hosts in the population that has an immunity
-        h_immune = [h for h in self.host_pop if h.is_immune_flag]
-        oldest = np.array([h.oldest_infection for h in h_immune])
-        # oldest += 1e-6*np.random.random(len(oldest)) # For tiebreaking -- not needed
-        order = np.argsort(oldest)
-    
-        # For the selcted hosts set the immunity to be None
-        for i in order[:wanings]:#range(min(len(hosts_with_immunity), wanings)):
-            h = h_immune[i]
-            h.immunity =  {}
-            h.is_immune_flag = False
-            h.oldest_infection = np.nan
-            h.prior_infections = 0
-            self.immunity_counts -= 1
-    
-    @staticmethod
-    def waning_vaccinations_first_dose(single_dose_pop, wanings):
-        """ Get all the hosts in the population that has an vaccine immunity """
-        rnd.shuffle(single_dose_pop)
-        # For the selcted hosts set the immunity to be None
-        for i in range(min(len(single_dose_pop), wanings)):
-            h = single_dose_pop[i]
-            h.vaccinations =  None
-    
-    @staticmethod
-    def waning_vaccinations_second_dose(second_dose_pop, wanings):
-        rnd.shuffle(second_dose_pop)
-        # For the selcted hosts set the immunity to be None
-        for i in range(min(len(second_dose_pop), wanings)):
-            h = second_dose_pop[i]
-            h.vaccinations =  None
-    
-    def birth_events(self, birth_count):
-        for _ in range(birth_count):
-            self.pop_id += 1
-            new_host = Host(self.pop_id, sim=self)
-            new_host.bday = self.t
-            self.host_pop.append(new_host)
-            if self.vaccine_hypothesis !=0 and self.done_vaccinated:
-                if rnd.random() < self.vaccine_first_dose_rate:
-                    self.to_be_vaccinated_pop.append(new_host)
-    
-    @staticmethod
-    def get_strain_antigenic_name(strain):
-        return "G" + str(strain[0]) + "P" + str(strain[1])
-    
-    @staticmethod
-    def solve_quadratic(a, b, c):
-        discriminant = b**2 - 4*a*c
-        if discriminant >= 0:
-            root1 = (-b + discriminant**0.5) / (2*a)
-            root2 = (-b - discriminant**0.5) / (2*a)
-            return tuple(sorted([root1, root2]))
-        else:
-            return "No real roots"
-        
-    def breakdown_vaccine_efficacy(self, ve, x):
-        (r1, r2) = self.solve_quadratic(x, -(1+x), ve)
-        if self.verbose: print(r1, r2)
-        if r1 >= 0 and r1 <= 1:
-            ve_s = r1
-        elif r2 >= 0 and r2 <= 1:
-            ve_s = r2
-        else:
-            raise RuntimeError("No valid solution to the equation: x: %d, ve: %d. Solutions: %f %f" % (x, ve, r1, r2))
-        ve_i = x * ve_s
-        return (ve_i, ve_s)
-    
-    def collect_and_write_data(self, output_filename, vaccine_output_filename, vaccine_efficacy_output_filename, sample=False, sample_size=1000):
-        """
-        Collects data from the host population and writes it to a CSV file.
-        If sample is True, it collects data from a random sample of the population.
-        
-        Args:
-        - output_filename: Name of the file to write the data.
-        - sample: Boolean indicating whether to collect data from a sample or the entire population.
-        - sample_size: Size of the sample to collect data from if sample is True.
-        """
-        # Select the population to collect data from
-        if sample:
-            population_to_collect = np.random.choice(self.host_pop, sample_size, replace=False)
-        else:
-            population_to_collect = self.host_pop
-    
-        # Shuffle the population to avoid the need for random sampling
-        # rnd.shuffle(population_to_collect) # CK: not needed?
-        
-        collected_data = []
-        collected_vaccination_data = []
-    
-        # To measure vaccine efficacy we will gather data on the number of vaccinated hosts who get infected
-        # along with the number of unvaccinated hosts that get infected
-        vaccinated_hosts = []
-        unvaccinated_hosts = []
-    
-        for h in population_to_collect:
-            if not sample:
-                # For vaccination data file, we will count the number of agents with current vaccine immunity
-                # This will exclude those who previously got the vaccine but the immunity waned.
-                if h.vaccine is not None:
-                    for vs in [self.get_strain_antigenic_name(s) for s in h.vaccine[0]]:
-                        collected_vaccination_data.append((h.id, vs, self.t, h.get_age_category(), h.vaccine[2]))
-            if len(h.prior_vaccinations) != 0:
-                if len(vaccinated_hosts) < 1000:
-                    vaccinated_hosts.append(h)
-            else:
-                if len(unvaccinated_hosts) < 1000:
-                    unvaccinated_hosts.append(h)
-            if h.isInfected():
-                strain_str = [(path.get_strain_name(), path.is_severe, path.creation_time) for path in h.infecting_pathogen if not sample or not path.is_reassortant]
-                for strain in strain_str:
-                    collected_data.append((h.id, strain[0], self.t, h.get_age_category(), strain[1], strain[2], len(self.host_pop)))
-                    
-        # Only collect the vaccine efficacy data if we have vaccinated the hosts
-        if self.done_vaccinated:
-            num_vaccinated = len(vaccinated_hosts)
-            num_unvaccinated = len(unvaccinated_hosts)
-            num_vaccinated_infected = 0
-            num_unvaccinated_infected = 0           
-            num_vaccinated_infected_severe = 0
-            num_unvaccinated_infected_severe = 0
-            num_full_heterotypic = [0, 0]
-            num_partial_heterotypic = [0, 0]
-            num_homotypic = [0, 0]
-    
-            for vaccinated_host in vaccinated_hosts:
-                if len(vaccinated_host.infections_with_vaccination) > 0:
-                    num_vaccinated_infected += 1
-                was_there_a_severe_infection = False
-                was_there_a_full_heterotypic_infection = [False, False]
-                was_there_a_partial_heterotypic_infection = [False, False]
-                was_there_a_homotypic_infection = [False, False]
-                for infecting_pathogen in vaccinated_host.infections_with_vaccination:     
-                    index = 0           
-                    if infecting_pathogen[0].is_severe:    
-                        index = 1
-                        was_there_a_severe_infection = True
-                    if infecting_pathogen[1] == PathogenMatch.HOMOTYPIC:
-                        was_there_a_full_heterotypic_infection[index] = True
-                    elif infecting_pathogen[1] == PathogenMatch.PARTIAL_HETERO:
-                        was_there_a_partial_heterotypic_infection[index] = True
-                    elif infecting_pathogen[1] == PathogenMatch.COMPLETE_HETERO:
-                        was_there_a_homotypic_infection[index] = True
-                    
-                if was_there_a_severe_infection:
-                    num_vaccinated_infected_severe += 1
-                if was_there_a_full_heterotypic_infection[0]:        
-                    num_full_heterotypic[0] += 1
-                if was_there_a_full_heterotypic_infection[1]:                
-                    num_full_heterotypic[1] += 1
-                if was_there_a_partial_heterotypic_infection[0]:
-                    num_partial_heterotypic[0] += 1
-                if was_there_a_partial_heterotypic_infection[1]:
-                    num_partial_heterotypic[1] += 1
-                if was_there_a_homotypic_infection[0]:
-                    num_homotypic[0] += 1
-                if was_there_a_homotypic_infection[1]:
-                    num_homotypic[1] += 1
-    
-            for unvaccinated_host in unvaccinated_hosts:
-                if len(unvaccinated_host.infections_without_vaccination) > 0:
-                    num_unvaccinated_infected += 1
-                was_there_a_severe_infection = False
-                for infecting_pathogen in unvaccinated_host.infections_without_vaccination:                
-                    if infecting_pathogen.is_severe:
-                        was_there_a_severe_infection = True
-                        break
-                if was_there_a_severe_infection:
-                    num_unvaccinated_infected_severe += 1
-    
-            with open(vaccine_efficacy_output_filename, "a", newline='') as outputfile:
-                write = csv.writer(outputfile)
-                write.writerow([self.t, num_vaccinated, num_unvaccinated, num_vaccinated_infected, num_vaccinated_infected_severe, num_unvaccinated_infected, num_unvaccinated_infected_severe,
-                                num_homotypic[0], num_homotypic[1], num_partial_heterotypic[0], num_partial_heterotypic[1], num_full_heterotypic[0], num_full_heterotypic[1]]) 
-    
-        # Write collected data to the output file
-        with open(output_filename, "a", newline='') as outputfile:
-            writer = csv.writer(outputfile)
-            writer.writerows(collected_data)
-        if not sample:
-            with open(vaccine_output_filename, "a", newline='') as outputfile:
-                writer = csv.writer(outputfile)
-                writer.writerows(collected_vaccination_data)
-    
-    def run(self):
-        """
-        Run the simulation
-        """
-        self.prepare_run()
-        events = self.integrate()
-        return events
-        
-    def prepare_run(self):
-        """
-        Set up the variables for the run
-        """
-        # relative protection for infection from natural immunity 
-        immunity_hypothesis = self.immunity_hypothesis
-        
-        # Define the mapping of immunity_hypothesis to their corresponding rates using tuples
-        immunity_rates = {
-            1: (0, 0, 0),
-            2: (0, 1, 0),
-            3: (0, 0.5, 0),
-            4: (0, 0.95, 0.9),
-            5: (0, 0.95, 0.90),
-            7: (0.95, 0.90, 0.2),
-            8: (0.9, 0.5, 0),
-            9: (0.9, 0.45, 0.35),
-            10: (0.8, 0.45, 0.35),
-        }
-        
-        # Get the rates for the given immunity_hypothesis
-        rates = immunity_rates.get(immunity_hypothesis)
-        
-        if rates is None:
-            raise NotImplementedError(f"No partial cross immunity rate for immunity hypothesis: {immunity_hypothesis}")
-        
-        # Unpack the tuple into the corresponding variables
-        homotypic_immunity_rate, partial_cross_immunity_rate, complete_heterotypic_immunity_rate = rates
-            
-        self.homotypic_immunity_rate = homotypic_immunity_rate
-        self.partial_cross_immunity_rate = partial_cross_immunity_rate
-        self.complete_heterotypic_immunity_rate = complete_heterotypic_immunity_rate
-        
-        self.done_vaccinated = False
-        
-        self.vaccine_efficacy_i_d1 = {}
-        self.vaccine_efficacy_s_d1 = {}
-        self.vaccine_efficacy_i_d2 = {}
-        self.vaccine_efficacy_s_d2 = {}
-        for (k, v) in self.vaccine_efficacy_d1.items():
-            (ve_i, ve_s) = self.breakdown_vaccine_efficacy(v, self.ve_i_to_ve_s_ratio)
-            self.vaccine_efficacy_i_d1[k] = ve_i
-            self.vaccine_efficacy_s_d1[k] = ve_s
-        for (k, v) in self.vaccine_efficacy_d2.items():
-            (ve_i, ve_s) = self.breakdown_vaccine_efficacy(v, self.ve_i_to_ve_s_ratio)
-            self.vaccine_efficacy_i_d2[k] = ve_i
-            self.vaccine_efficacy_s_d2[k] = ve_s
-        
-        if self.verbose: print("VE_i: ", self.vaccine_efficacy_i_d1)
-        if self.verbose: print("VE_s: ", self.vaccine_efficacy_s_d1)
-        
-        # Vaccination rates are derived based on the following formula
-        self.vaccine_second_dose_rate = 0.8
-        self.vaccine_first_dose_rate = math.sqrt(self.vaccine_second_dose_rate)
-        if self.verbose: print("Vaccination - first dose rate: %s, second dose rate %s" % (self.vaccine_first_dose_rate, self.vaccine_second_dose_rate))
-        
-        self.total_strain_counts_vaccine = {}
-        
-        numSegments = 4
-        numNoneAgSegments = 2
-        self.numAgSegments = numSegments - numNoneAgSegments
-        #segmentVariants = [[i for i in range(1, 3)], [i for i in range(1, 3)], [i for i in range(1, 2)], [i for i in range(1, 2)]]     ## creating variats for the segments
-        segmentVariants = [[1,2,3,4,9,11,12], [8,4,6], [i for i in range(1, 2)], [i for i in range(1, 2)]]
-        # segmentVariants for the Low baseline diversity setting
-        #segmentVariants = [[1,2,3,4,9], [8,4], [i for i in range(1, 2)], [i for i in range(1, 2)]]
-        segment_combinations = [tuple(i) for i in itertools.product(*segmentVariants)]  # getting all possible combinations from a list of list
-        rnd.shuffle(segment_combinations)
-        number_all_strains = len(segment_combinations)
-        n_init_seg = 100
-        initial_segment_combinations = {
-            (1,8,1,1) : n_init_seg,
-            (2,4,1,1) : n_init_seg,
-            (9,8,1,1) : n_init_seg,
-            (4,8,1,1) : n_init_seg,
-            (3,8,1,1) : n_init_seg,
-            (12,8,1,1): n_init_seg,
-            (12,6,1,1): n_init_seg,
-            (9,4,1,1) : n_init_seg,
-            (9,6,1,1) : n_init_seg,
-            (1,6,1,1) : n_init_seg,
-            (2,8,1,1) : n_init_seg,
-            (2,6,1,1) : n_init_seg,
-            (11,8,1,1): n_init_seg,
-            (11,6,1,1): n_init_seg,
-            (1,4,1,1) : n_init_seg,
-            (12,4,1,1): n_init_seg,
-        }
-        # initial strains for the Low baseline diversity setting
-        #initial_segment_combinations = {(1,8,1,1): 100, (2,4,1,1): 100} #, (9,8,1,1): 100} #, (4,8,1,1): 100} 
-    
-        # Track the number of immune hosts(immunity_counts) in the host population
-        infected_pop = []
-        pathogens_pop = []
-        
-        # for each strain track the number of hosts infected with it at current time: strain_count  
-        strain_count = {}   
-        
-        # for each number in range of N, make a new Host object, i is the id.
-        host_pop = HostPop(self.N, self)  
-        
-        self.pop_id = self.N
-        self.to_be_vaccinated_pop = [] 
-        self.single_dose_vaccinated_pop = []
-        
-        # Store these for later
-        self.infected_pop = infected_pop
-        self.pathogens_pop = pathogens_pop
-        self.host_pop = host_pop
-        self.strain_count = strain_count
-        
-        for i in range(number_all_strains):
-            self.strain_count[segment_combinations[i]] = 0
-    
-        # if initial immunity is true 
-        if self.verbose:
-            if self.initial_immunity:
-                print("Initial immunity is set to True")
-            else:
-                print("Initial immunity is set to False")
-    
-        ### infecting the initial infecteds
-        for (initial_strain, num_infected) in initial_segment_combinations.items():
-            if self.initial_immunity:
-                for j in range(self.num_initial_immune):
-                    h = rnd.choice(host_pop)
-                    h.immunity[initial_strain] = self.t
-                    self.immunity_counts += 1
-                    h.is_immune_flag = True
-            
-            for j in range(num_infected):                     
-                h = rnd.choice(host_pop)
-                if not h.isInfected():
-                    infected_pop.append(h) 
-                p = Pathogen(self, False, self.t, host = h, strain = initial_strain)
-                pathogens_pop.append(p)
-                h.infecting_pathogen.append(p)
-                strain_count[p.strain] += 1                       
-        if self.verbose: print(strain_count)
-        
-        self.initialize_files(strain_count)   
-        
-        self.tau_steps = 0
-        self.last_data_colllected = 0
-        self.data_collection_rate = 0.1
-        
-        for strain, count in strain_count.items():
-            if strain[:self.numAgSegments] in self.total_strain_counts_vaccine:
-                self.total_strain_counts_vaccine[strain[:self.numAgSegments]] += count
-            else:
-                self.total_strain_counts_vaccine[strain[:self.numAgSegments]] = count
-        return
-                
-    def integrate(self):
-        """
-        Perform the actual integration loop
-        """
-        host_pop = self.host_pop
-        strain_count = self.strain_count
-        infected_pop = self.infected_pop
-        single_dose_vaccinated_pop = self.single_dose_vaccinated_pop
-        to_be_vaccinated_pop = self.to_be_vaccinated_pop
-        total_strain_counts_vaccine = self.total_strain_counts_vaccine
-        
-        self.event_dict = sc.objdict(
-            births=0,
-            deaths=0,
-            recoveries=0,
-            contacts=0,
-            wanings=0,
-            reassortments=0,
-            vaccine_dose_1_wanings=0,
-            vaccine_dose_2_wanings=0,
-        )
-        
-        self.T = sc.timer() # To track the time it takes to run the simulation
-        while self.t<self.timelimit:
-            if self.tau_steps % 10 == 0:
-                if self.verbose is not False: print(f"Year: {self.t:n}; step: {self.tau_steps}; hosts: {len(host_pop)}; elapsed: {self.T.total:n} s")
-                if self.verbose: print(self.strain_count)
-        
-            ### Every 100 steps, write the age distribution of the population to a file
-            if self.tau_steps % 100 == 0:
-                age_dict = {}
-                for age_range in age_labels:
-                    age_dict[age_range] = 0
-                for h in host_pop:
-                    age_dict[h.get_age_category()] += 1
-                if self.verbose: print("Ages: ", age_dict)
-                with open(self.files.age_outputfilename, "a", newline='') as outputfile:
-                    write = csv.writer(outputfile)
-                    write.writerow(["{:.2}".format(self.t)] + list(age_dict.values()))
-            
-            # Count the number of hosts with 1 or 2 vaccinations
-            single_dose_hosts = []
-            double_dose_hosts = []
-            for h in host_pop:
-                if h.vaccine is not None:
-                    if h.vaccine[2] == 1:
-                        single_dose_hosts.append(h)
-                    elif h.vaccine[2] == 2:
-                        double_dose_hosts.append(h)
-        
-            # Get the number of events in a single tau step
-            events = self.get_event_counts(len(host_pop), len(infected_pop), self.immunity_counts, self.tau, self.reassortmentRate_GP, len(single_dose_hosts), len(double_dose_hosts))
-            births, deaths, recoveries, contacts, wanings, reassortments, vaccine_dose_1_wanings, vaccine_dose_2_wanings = events
-            if self.verbose: print("t={}, births={}, deaths={}, recoveries={}, contacts={}, wanings={}, reassortments={}, waning_vaccine_d1={}, waning_vaccine_d2={}".format(self.t, births, deaths, recoveries, contacts, wanings, reassortments, vaccine_dose_1_wanings, vaccine_dose_2_wanings))
-        
-            # Parse into dict
-            self.event_dict[:] += events
-            
-            # perform the events for the obtained counts
-            self.birth_events(births)
-            self.reassortment_event(infected_pop, reassortments) # calling the function
-            self.contact_event(contacts, infected_pop, strain_count)
-            self.death_event(deaths, infected_pop, strain_count)
-            self.recovery_event(recoveries, infected_pop, strain_count)    
-            self.waning_event(wanings)
-            self.waning_vaccinations_first_dose(single_dose_hosts, vaccine_dose_1_wanings)
-            self.waning_vaccinations_second_dose(double_dose_hosts, vaccine_dose_2_wanings)
-            
-            # Collect the total counts of strains at each time step to determine the most prevalent strain for vaccination
-            if not self.done_vaccinated:
-                for strain, count in strain_count.items():
-                    total_strain_counts_vaccine[strain[:self.numAgSegments]] += count
-            
-            # Administer the first dose of the vaccine
-            # Vaccination strain is the most prevalent strain in the population before the vaccination starts
-            if self.vaccine_hypothesis!=0 and (not self.done_vaccinated) and self.t >= self.vaccination_time:
-                # Sort the strains by the number of hosts infected with it in the past
-                # Pick the last one from the sorted list as the most prevalent strain
-                vaccinated_strain = sorted(list(total_strain_counts_vaccine.keys()), key=lambda x: total_strain_counts_vaccine[x])[-1]
-                # Select hosts under 6.5 weeks and over 4.55 weeks of age for vaccinate
-                child_host_pop = [h for h in host_pop if self.t - h.bday <= 0.13 and self.t - h.bday >= 0.09]
-                # Use the vaccination rate to determine the number of hosts to vaccinate
-                vaccination_count = int(len(child_host_pop)*self.vaccine_first_dose_rate)            
-                sample_population = rnd.sample(child_host_pop, vaccination_count)
-                if self.verbose: print("Vaccinating with strain: ", vaccinated_strain, vaccination_count)
-                if self.verbose: print("Number of people vaccinated: {} Number of people under 6 weeks: {}".format(len(sample_population), len(child_host_pop)))
-                for h in sample_population:
-                    h.vaccinate(vaccinated_strain)
-                    single_dose_vaccinated_pop.append(h)
-                self.done_vaccinated = True
-            elif self.done_vaccinated:
-                for child in to_be_vaccinated_pop:
-                    if self.t - child.bday >= 0.11:
-                        child.vaccinate(vaccinated_strain)
-                        to_be_vaccinated_pop.remove(child)
-                        single_dose_vaccinated_pop.append(child)
-        
-            # Administer the second dose of the vaccine if first dose has already been administered.
-            # The second dose is administered 6 weeks after the first dose with probability vaccine_second_dose_rate
-            if self.done_vaccinated:
-                while len(single_dose_vaccinated_pop) > 0:
-                    # If the first dose of the vaccine is older than 6 weeks then administer the second dose
-                    if self.t - single_dose_vaccinated_pop[0].vaccine[1] >= 0.11:
-                        child = single_dose_vaccinated_pop.pop(0)
-                        if rnd.random() < self.vaccine_second_dose_rate:
-                            child.vaccinate(vaccinated_strain)
-                    else:
-                        break
-        
-            f = self.files
-            if self.t >= self.last_data_colllected:
-                self.collect_and_write_data(f.sample_outputfilename, f.vaccinations_outputfilename, f.sample_vaccine_efficacy_output_filename, sample=True)
-                self.collect_and_write_data(f.infected_all_outputfilename, f.vaccinations_outputfilename, f.vaccine_efficacy_output_filename, sample=False)
-                self.last_data_colllected += self.data_collection_rate
-                
-            with open(f.outputfilename, "a", newline='') as outputfile:
-                write = csv.writer(outputfile)
-                write.writerow([self.t] + list(strain_count.values()) + [self.reassortment_count])
-        
-            self.tau_steps += 1
-            self.t += self.tau
-        
-        if self.verbose is not False:
-            self.T.toc()
-            print(self.event_dict)
-        return self.event_dict
-
-
-if __name__ == '__main__':
-    rota = RotaABM(N=100000, timelimit=10)
-    events = rota.run()
-    
+"""
+RotaABM class
+
+Usage:
+    import rotaABM as rabm
+    rota = rabm.RotaABM()
+    rota.run()
+    
+TODO:
+    - Figure out how to make host vaccination more efficient
+    - Replace host with array
+    - Replace pathogen with array
+    - Replace random with numpy
+    - Replace math with numpy
+"""
+
+import sys
+import csv
+import math
+import random as rnd
+import numpy as np
+import itertools
+import sciris as sc
+
+# Define age bins and labels
+age_bins = [2/12, 4/12, 6/12, 12/12, 24/12, 36/12, 48/12, 60/12, 100]
+age_distribution = [0.02, 0.02, 0.02, 0.02, 0.02, 0.02, 0.02, 0.02, 0.84]                  # needs to be changed to fit the site-specific population
+age_labels = ['0-2', '2-4', '4-6', '6-12', '12-24', '24-36', '36-48', '48-60', '60+']
+
+
+### Host classes
+class HostPop:
+    """
+    A class to hold all the hosts
+    """
+    def __init__(self, N, sim):
+        self.hosts = [Host(i, sim) for i in range(N)]
+        self.bdays = [h.bday for h in self.hosts]
+        self.ids = [h.id for h in self.hosts]
+        # self.vaccinated_hosts = [h for h in self.hosts if h.vaccine is not None]
+        return
+    
+    def __repr__(self):
+        return f'HostPop(N={len(self)})'
+    
+    def __iter__(self):
+        return self.hosts.__iter__()
+    
+    def __len__(self):
+        return len(self.hosts)
+    
+    def __getitem__(self, key):
+        return self.hosts[key]
+
+    def append(self, host):
+        self.hosts.append(host)
+        self.bdays.append(host.bday)
+        return 
+    
+    def remove(self, value):
+        index = self.hosts.index(value)
+        del self.hosts[index]
+        del self.bdays[index]
+        return
+
+
+class Host(sc.prettyobj):
+    """
+    A rotavirus host
+    """
+    def __init__(self, host_id, sim):
+        self.sim = sim
+        self.id = host_id
+        self.bday = self.t - self.get_random_age()
+        self.immunity = {} # set of strains the host is immune to
+        self.vaccine = None
+        self.infecting_pathogen = []
+        self.prior_infections = 0
+        self.prior_vaccinations = []
+        self.infections_with_vaccination = []
+        self.infections_without_vaccination = []
+        self.is_immune_flag = False
+        self.oldest_infection = np.nan
+        return
+    
+    @property
+    def t(self):
+        return self.sim.t
+    
+    @property
+    def numAgSegments(self):
+        return self.sim.numAgSegments
+
+    @staticmethod
+    def get_random_age():
+        # pick a age bin
+        random_age_bin = np.random.choice(list(range(len(age_bins))), p=age_distribution)
+        # generate a random age in the bin
+        if random_age_bin > 0:
+            min_age = age_bins[random_age_bin-1]
+        else:
+            min_age = 0
+        max_age = age_bins[random_age_bin]
+        return rnd.uniform(min_age, max_age)
+
+    def get_age_category(self):
+        # Bin the age into categories
+        for i in range(len(age_bins)):
+            if self.t - self.bday < age_bins[i]:
+                return age_labels[i]
+        return age_labels[-1]
+    
+    def get_oldest_current_infection(self):
+        max_infection_times = max([self.t - p.creation_time for p in self.infecting_pathogen])
+        return max_infection_times
+
+    # def get_oldest_infection(self):
+    #     # max_infection_times = max([self.t - p for p in self.immunity.values()])
+    #     try:
+    #         oldest_infection = next(iter(self.immunity.values()))
+    #     except:
+    #         oldest_infection = np.nan
+    #     return oldest_infection
+    
+    def compute_combinations(self):
+        seg_combinations = []
+
+        # We want to only reassort the GP types
+        # Assumes that antigenic segments are at the start
+        for i in range(self.numAgSegments):
+            availableVariants = set([])                 
+            for j in self.infecting_pathogen:
+                availableVariants.add((j.strain[i]))
+            seg_combinations.append(availableVariants)
+
+        # compute the parental strains 
+        parantal_strains = [j.strain[:self.numAgSegments] for j in self.infecting_pathogen]
+
+        # Itertools product returns all possible combinations
+        # We are only interested in strain combinations that are reassortants of the parental strains
+        # We need to skip all existing combinations from the parents
+        # Ex: (1, 1, 2, 2) and (2, 2, 1, 1) should not create (1, 1, 1, 1) as a possible reassortant if only the antigenic parts reassort
+        
+        # below block is for reassorting antigenic segments only
+        all_antigenic_combinations = [i for i in itertools.product(*seg_combinations) if i not in parantal_strains]
+        all_nonantigenic_combinations = [j.strain[self.numAgSegments:] for j in self.infecting_pathogen]
+        all_strains = set([(i[0] + i[1]) for i in itertools.product(all_antigenic_combinations, all_nonantigenic_combinations)])
+        all_pathogens = [Pathogen(self.sim, True, self.t, host = self, strain=tuple(i)) for i in all_strains]
+
+        return all_pathogens
+
+    def isInfected(self):
+        return len(self.infecting_pathogen) != 0
+
+    def recover(self,strain_counts):
+        # We will use the pathogen creation time to count the number of infections
+        creation_times = set()
+        for path in self.infecting_pathogen:
+            strain = path.strain
+            if not path.is_reassortant:
+                strain_counts[strain] -= 1
+                creation_times.add(path.creation_time)
+                self.immunity[strain] = self.t
+                self.is_immune_flag = True
+                if np.isnan(self.oldest_infection):
+                    self.oldest_infection = self.t
+        self.prior_infections += len(creation_times)
+        self.infecting_pathogen = []                  
+        self.possibleCombinations = []
+    
+    def vaccinate(self, vaccinated_strain):
+        if len(self.prior_vaccinations) == 0:
+            self.prior_vaccinations.append(vaccinated_strain)
+            self.vaccine = ([vaccinated_strain], self.t, 1)
+        else:
+            self.prior_vaccinations.append(vaccinated_strain)
+            self.vaccine = ([vaccinated_strain], self.t, 2)
+    
+    def is_vaccine_immune(self, infecting_strain):
+        # Effectiveness of the vaccination depends on the number of doses
+        if self.vaccine[2] == 1:
+            ve_i_rates = self.sim.vaccine_efficacy_i_d1
+        elif self.vaccine[2] == 2:
+            ve_i_rates = self.sim.vaccine_efficacy_i_d2
+        else:
+            raise NotImplementedError(f"Unsupported vaccine dose: {self.vaccine[2]}")
+
+        # Vaccine strain only contains the antigenic parts
+        vaccine_strain = self.vaccine[0]
+        vaccine_hypothesis = self.sim.vaccine_hypothesis
+        
+        if vaccine_hypothesis == 0:
+            return False
+        if vaccine_hypothesis == 1:            
+            if infecting_strain[:self.numAgSegments] in vaccine_strain:
+                if rnd.random() < ve_i_rates[PathogenMatch.HOMOTYPIC]:
+                    return True
+                else:
+                    return False
+        elif vaccine_hypothesis == 2:
+            if infecting_strain[:self.numAgSegments] in vaccine_strain:
+                if rnd.random() < ve_i_rates[PathogenMatch.HOMOTYPIC]:
+                    return True
+                else:
+                    return False
+            strains_match = False
+            for i in range(self.numAgSegments):         
+                immune_genotypes = [strain[i] for strain in vaccine_strain]
+                if infecting_strain[i] in immune_genotypes:
+                    strains_match = True
+            if strains_match:
+                if rnd.random() < ve_i_rates[PathogenMatch.PARTIAL_HETERO]:
+                    return True
+            else:
+                return False
+        # used below hypothesis for the analysis in the report
+        elif vaccine_hypothesis == 3:           
+            if infecting_strain[:self.numAgSegments] in vaccine_strain:
+                if rnd.random() < ve_i_rates[PathogenMatch.HOMOTYPIC]:
+                    return True
+                else:
+                    return False
+            strains_match = False
+            for i in range(self.numAgSegments):         
+                immune_genotypes = [strain[i] for strain in vaccine_strain]
+                if infecting_strain[i] in immune_genotypes:
+                    strains_match = True
+            if strains_match:
+                if rnd.random() < ve_i_rates[PathogenMatch.PARTIAL_HETERO]:
+                    return True
+            else:
+                if rnd.random() < ve_i_rates[PathogenMatch.COMPLETE_HETERO]:
+                    return True
+                else:
+                    return False
+        else:
+            raise NotImplementedError("Unsupported vaccine hypothesis")
+    
+    def can_variant_infect_host(self, infecting_strain, current_infections):
+        numAgSegments = self.numAgSegments
+        immunity_hypothesis = self.sim.immunity_hypothesis
+        partial_cross_immunity_rate = self.sim.partial_cross_immunity_rate
+        complete_heterotypic_immunity_rate = self.sim.complete_heterotypic_immunity_rate
+        homotypic_immunity_rate = self.sim.homotypic_immunity_rate
+    
+        if self.vaccine is not None and self.is_vaccine_immune(infecting_strain):
+            return False
+    
+        current_infecting_strains = (i.strain[:numAgSegments] for i in current_infections)
+        if infecting_strain[:numAgSegments] in current_infecting_strains:
+            return False
+    
+        def is_completely_immune():
+            immune_strains = (s[:numAgSegments] for s in self.immunity.keys())
+            return infecting_strain[:numAgSegments] in immune_strains
+    
+        def has_shared_genotype():
+            for i in range(numAgSegments):
+                immune_genotypes = (strain[i] for strain in self.immunity.keys())
+                if infecting_strain[i] in immune_genotypes:
+                    return True
+            return False
+    
+        if immunity_hypothesis == 1:
+            if is_completely_immune():
+                return False
+            return True
+    
+        elif immunity_hypothesis == 2:
+            if has_shared_genotype():
+                return False
+            return True
+    
+        elif immunity_hypothesis in [3, 4, 7, 8, 9, 10]:
+            if is_completely_immune():
+                if immunity_hypothesis in [7, 8, 9, 10]:
+                    if rnd.random() < homotypic_immunity_rate:
+                        return False
+                else:
+                    return False
+    
+            if has_shared_genotype():
+                if rnd.random() < partial_cross_immunity_rate:
+                    return False
+            elif immunity_hypothesis in [4, 7, 8, 9, 10]:
+                if rnd.random() < complete_heterotypic_immunity_rate:
+                    return False
+            return True
+    
+        elif immunity_hypothesis == 5:
+            immune_ptypes = (strain[1] for strain in self.immunity.keys())
+            return infecting_strain[1] not in immune_ptypes
+    
+        elif immunity_hypothesis == 6:
+            immune_ptypes = (strain[0] for strain in self.immunity.keys())
+            return infecting_strain[0] not in immune_ptypes
+    
+        else:
+            raise NotImplementedError(f"Immunity hypothesis {immunity_hypothesis} is not implemented")
+
+    def record_infection(self, new_p):        
+        if len(self.prior_vaccinations) != 0:
+            vaccine_strain = self.prior_vaccinations[-1]            
+            self.infections_with_vaccination.append((new_p, new_p.match(vaccine_strain)))
+        else:
+            self.infections_without_vaccination.append(new_p)
+            
+    def infect_with_pathogen(self, pathogen_in, strain_counts):
+        """ This function returns a fitness value to a strain based on the hypothesis """ 
+        fitness = pathogen_in.get_fitness()
+        
+        # e.g. fitness = 0.8 (there's a 80% chance the virus infecting a host)
+        if rnd.random() > fitness:                
+            return False
+        
+        # Probability of getting a severe decease depends on the number of previous infections and vaccination status of the host   
+        severity_probability = self.sim.get_probability_of_severe(self.sim, pathogen_in, self.vaccine, self.prior_infections)
+        if rnd.random() < severity_probability:
+            severe = True
+        else:
+            severe = False
+
+        new_p = Pathogen(self.sim, False, self.t, host = self, strain=pathogen_in.strain, is_severe=severe)
+        self.infecting_pathogen.append(new_p)
+        self.record_infection(new_p)
+
+        strain_counts[new_p.strain] += 1
+
+        return True
+
+    def infect_with_reassortant(self, reassortant_virus):
+        self.infecting_pathogen.append(reassortant_virus)
+
+
+
+### Pathogen classes
+
+class PathogenMatch:
+    """ Define whether pathogens are completely heterotypic, partially heterotypic, or homotypic """
+    COMPLETE_HETERO = 1
+    PARTIAL_HETERO = 2
+    HOMOTYPIC = 3
+
+
+class Pathogen(object): 
+    """
+    Pathogen dynamics
+    """
+    def __init__(self, sim, is_reassortant, creation_time, is_severe=False, host=None, strain=None): 
+        self.sim = sim
+        self.host = host
+        self.creation_time = creation_time
+        self.is_reassortant = is_reassortant
+        self.strain = strain
+        self.is_severe = is_severe
+        
+        self.fitness_map = {
+            1: {'default': 1},
+            2: {'default': 0.90, (1, 1): 0.93, (2, 2): 0.93, (3, 3): 0.93, (4, 4): 0.93},
+            3: {'default': 0.87, (1, 1): 0.93, (2, 2): 0.93, (3, 3): 0.90, (4, 4): 0.90},
+            4: {'default': 1, (1, 1): 1, (2, 2): 0.2},
+            5: {'default': 0.2, (1, 1): 1, (2, 1): 0.5, (1, 3): 0.5},
+            6: {'default': 0.05, (1, 8): 1, (2, 4): 0.2, (3, 8): 0.4, (4, 8): 0.5},
+            7: {'default': 0.05, (1, 8): 1, (2, 4): 0.3, (3, 8): 0.7, (4, 8): 0.6},
+            8: {'default': 0.05, (1, 8): 1, (2, 4): 0.4, (3, 8): 0.9, (4, 8): 0.8},
+            9: {'default': 0.2, (1, 8): 1, (2, 4): 0.5, (3, 8): 0.9, (4, 8): 0.8},
+            10: {'default': 0.4, (1, 8): 1, (2, 4): 0.6, (3, 8): 0.9, (4, 8): 0.9},
+            11: {'default': 0.5, (1, 8): 0.98, (2, 4): 0.7, (3, 8): 0.8, (4, 8): 0.8},
+            12: {'default': 0.5, (1, 8): 0.98, (2, 4): 0.8, (3, 8): 0.9, (4, 8): 0.9},
+            13: {'default': 0.7, (1, 8): 0.98, (2, 4): 0.8, (3, 8): 0.9, (4, 8): 0.9},
+            14: {'default': 0.05, (1, 8): 0.98, (2, 4): 0.4, (3, 8): 0.7, (4, 8): 0.6, (9, 8): 0.7, (12, 8): 0.75, (9, 6): 0.58, (11, 8): 0.2},
+            15: {'default': 0.4, (1, 8): 1, (2, 4): 0.7, (3, 8): 0.93, (4, 8): 0.93, (9, 8): 0.95, (12, 8): 0.94, (9, 6): 0.3, (11, 8): 0.35},
+            16: {'default': 0.4, (1, 8): 1, (2, 4): 0.7, (3, 8): 0.85, (4, 8): 0.88, (9, 8): 0.95, (12, 8): 0.93, (9, 6): 0.85, (12, 6): 0.90, (9, 4): 0.90, (1, 6): 0.6, (2, 8): 0.6, (2, 6): 0.6},
+            17: {'default': 0.7, (1, 8): 1, (2, 4): 0.85, (3, 8): 0.85, (4, 8): 0.88, (9, 8): 0.95, (12, 8): 0.93, (9, 6): 0.83, (12, 6): 0.90, (9, 4): 0.90, (1, 6): 0.8, (2, 8): 0.8, (2, 6): 0.8},
+            18: {'default': 0.65, (1, 8): 1, (2, 4): 0.92, (3, 8): 0.79, (4, 8): 0.81, (9, 8): 0.95, (12, 8): 0.89, (9, 6): 0.80, (12, 6): 0.86, (9, 4): 0.83, (1, 6): 0.75, (2, 8): 0.75, (2, 6): 0.75},
+            19: {'default': 0.4, (1, 8): 1, (2, 4): 0.5, (3, 8): 0.55, (4, 8): 0.55, (9, 8): 0.6},
+        }
+        return
+
+    # compares two strains
+    # if they both have the same antigenic segments we return homotypic 
+    def match(self, strainIn): 
+        numAgSegments = self.sim.numAgSegments
+        if strainIn[:numAgSegments] == self.strain[:numAgSegments]:
+            return PathogenMatch.HOMOTYPIC
+        
+        strains_match = False
+        for i in range(numAgSegments):
+            if strainIn[i] == self.strain[i]:
+                strains_match = True
+
+        if strains_match:
+            return PathogenMatch.PARTIAL_HETERO
+        else:
+            return PathogenMatch.COMPLETE_HETERO
+            
+    def get_fitness(self):
+        """ Get the fitness based on the fitness hypothesis and the two strains """
+        fitness_hypothesis = self.sim.fitness_hypothesis
+        strain = self.strain
+    
+        if fitness_hypothesis in self.fitness_map:
+            fitness_values = self.fitness_map[fitness_hypothesis]
+            return fitness_values.get((strain[0], strain[1]), fitness_values.get('default', 1))
+        else:
+            raise NotImplementedError(f"Invalid fitness_hypothesis: {fitness_hypothesis}")
+        
+    def get_strain_name(self):
+        G,P,A,B = [str(self.strain[i]) for i in range(4)]
+        return f'G{G}P{P}A{A}B{B}'
+    
+    def __str__(self): 
+        return "Strain: " + self.get_strain_name() + " Severe: " + str(self.is_severe) + " Host: " + str(self.host.id) + str(self.creation_time)
+
+
+### RotaABM class
+class RotaABM:
+    """
+    Run the simulation
+    """
+    
+    def __init__(self, 
+            N = 100_000,
+            timelimit = 40,
+            verbose = None,
+            **kwargs,
+        ):
+        """
+        Create the simulation.
+        
+        Args:
+            defaults (list): a list of parameters matching the command-line inputs; see below
+            verbose (bool): the "verbosity" of the output: if False, print nothing; if None, print the timestep; if True, print out results
+        """
+        # Define the default parameters
+        args = sc.objdict(
+            immunity_hypothesis = 1,
+            reassortment_rate = 0.1,
+            fitness_hypothesis = 2,
+            vaccine_hypothesis = 1,
+            waning_hypothesis = 1,
+            initial_immunity = 0,
+            ve_i_to_ve_s_ratio = 0.5,
+            experiment_number = 1,
+        )
+        
+        # Update with any keyword arguments
+        for k,v in kwargs.items():
+            if k in args:
+                args[k] = v
+            else:
+                KeyError(k)
+        
+        # Loop over command line input arguments, if provided
+        for i,arg in enumerate(sys.argv[1:]):
+            args[i] = arg
+        
+        if verbose is not False:
+            print(f'Creating simulation with N={N}, timelimit={timelimit} and parameters:')
+            print(args)
+        
+        # Store parameters directly in the sim
+        self.immunity_hypothesis = int(args[0])
+        self.reassortment_rate = float(args[1])
+        self.fitness_hypothesis = int(args[2])
+        self.vaccine_hypothesis = int(args[3])
+        self.waning_hypothesis = int(args[4])
+        self.initial_immunity = int(args[5]) # 0 = no immunity
+        self.ve_i_to_ve_s_ratio = float(args[6])
+        self.experiment_number = int(args[7])
+        self.verbose = verbose
+        
+        # Reset the seed
+        rnd.seed(self.experiment_number)
+        np.random.seed(self.experiment_number)
+        
+        # Set filenames
+        name_suffix =  '%r_%r_%r_%r_%r_%r_%r_%r' % (self.immunity_hypothesis, self.reassortment_rate, self.fitness_hypothesis, self.vaccine_hypothesis, self.waning_hypothesis, self.initial_immunity, self.ve_i_to_ve_s_ratio, self.experiment_number)
+        self.files = sc.objdict()
+        self.files.outputfilename = './results/rota_strain_count_%s.csv' % (name_suffix)
+        self.files.vaccinations_outputfilename = './results/rota_vaccinecount_%s.csv' % (name_suffix)
+        self.files.sample_outputfilename = './results/rota_strains_sampled_%s.csv' % (name_suffix)
+        self.files.infected_all_outputfilename = './results/rota_strains_infected_all_%s.csv' % (name_suffix)
+        self.files.age_outputfilename = './results/rota_agecount_%s.csv' % (name_suffix)
+        self.files.vaccine_efficacy_output_filename = './results/rota_vaccine_efficacy_%s.csv' % (name_suffix)
+        self.files.sample_vaccine_efficacy_output_filename = './results/rota_sample_vaccine_efficacy_%s.csv' % (name_suffix)
+
+        # Set other parameters
+        self.N = N  # initial population size
+        self.timelimit = timelimit  # simulation years
+        self.mu = 1.0/70.0     # average life span is 70 years
+        self.gamma = 365/7  # 1/average infectious period (1/gamma =7 days)
+        if self.waning_hypothesis == 1:
+            omega = 365/273  # duration of immunity by infection= 39 weeks
+        elif self.waning_hypothesis == 2:
+            omega = 365/50  
+        elif self.waning_hypothesis == 3:
+            omega = 365/100  
+        self.omega = omega
+        self.birth_rate = self.mu * 2 # Adjust birth rate to be more in line with Bangladesh
+        
+        self.contact_rate = 365/1    
+        self.reassortmentRate_GP = self.reassortment_rate
+        
+        self.vaccination_time =  20
+    
+        # Efficacy of the vaccine first dose
+        self.vaccine_efficacy_d1 = {
+            PathogenMatch.HOMOTYPIC: 0.6,
+            PathogenMatch.PARTIAL_HETERO: 0.45,
+            PathogenMatch.COMPLETE_HETERO:0.15,
+        }
+        # Efficacy of the vaccine second dose
+        self.vaccine_efficacy_d2 = {
+            PathogenMatch.HOMOTYPIC: 0.8,
+            PathogenMatch.PARTIAL_HETERO: 0.65,
+            PathogenMatch.COMPLETE_HETERO:0.35,
+        }
+        
+        self.vaccination_single_dose_waning_rate = 365/273 #365/1273
+        self.vaccination_double_dose_waning_rate = 365/546 #365/2600
+        # vaccination_waning_lower_bound = 20 * 7 / 365.0
+        
+        # Tau leap parametes
+        self.tau = 1/365.0
+        
+        # if initialization starts with a proportion of immune agents:
+        self.num_initial_immune = 10000
+        
+        # Final initialization
+        self.immunity_counts = 0
+        self.reassortment_count = 0
+        self.pop_id = 0
+        self.t = 0.0
+        
+        return
+        
+    @staticmethod
+    def get_probability_of_severe(sim, pathogen_in, vaccine, immunity_count): # TEMP: refactor and include above
+        if immunity_count >= 3:
+            severity_probability = 0.18
+        elif immunity_count == 2:
+            severity_probability = 0.24
+        elif immunity_count == 1:
+            severity_probability = 0.23
+        elif immunity_count == 0:
+            severity_probability = 0.17
+    
+        if vaccine is not None:
+            # Probability of severity also depends on the strain (homotypic/heterltypic/etc.)
+            pathogen_strain_type = pathogen_in.match(vaccine[0][0])
+            # Effectiveness of the vaccination depends on the number of doses
+            if vaccine[2] == 1:
+                ve_s = sim.vaccine_efficacy_s_d1[pathogen_strain_type]
+            elif vaccine[2] == 2:
+                ve_s = sim.vaccine_efficacy_s_d2[pathogen_strain_type]
+            else:
+                raise NotImplementedError(f"Unsupported vaccine dose: {vaccine[2]}")
+            return severity_probability * (1-ve_s)
+        else:
+            return severity_probability
+        
+    # Initialize all the output files
+    def initialize_files(self, strain_count):
+        files = self.files
+        with open(files.outputfilename, "w+", newline='') as outputfile:
+            write = csv.writer(outputfile)
+            write.writerow(["time"] + list(strain_count.keys()) + ["reassortment_count"])  # header for the csv file
+            write.writerow([self.t] + list(strain_count.values()) + [self.reassortment_count])  # first row of the csv file will be the initial state
+    
+        with open(files.sample_outputfilename, "w+", newline='') as outputfile:
+            write = csv.writer(outputfile)
+            write.writerow(["id", "Strain", "CollectionTime", "Age", "Severity", "InfectionTime", "PopulationSize"])
+        with open(files.infected_all_outputfilename, "w+", newline='') as outputfile:
+            write = csv.writer(outputfile)
+            write.writerow(["id", "Strain", "CollectionTime", "Age", "Severity", "InfectionTime", "PopulationSize"])
+        with open(files.vaccinations_outputfilename, "w+", newline='') as outputfile:
+            write = csv.writer(outputfile)
+            write.writerow(["id", "VaccineStrain", "CollectionTime", "Age", "Dose"])  # header for the csv file        
+    
+        for outfile in [files.vaccine_efficacy_output_filename, files.sample_vaccine_efficacy_output_filename]:
+            with open(outfile, "w+", newline='') as outputfile:
+                write = csv.writer(outputfile)
+                write.writerow(["CollectionTime", "Vaccinated", "Unvaccinated", "VaccinatedInfected", "VaccinatedSevere", "UnVaccinatedInfected", "UnVaccinatedSevere", 
+                                "VaccinatedHomotypic", "VaccinatedHomotypicSevere", "VaccinatedpartialHetero", "VaccinatedpartialHeteroSevere", "VaccinatedFullHetero", "VaccinatedFullHeteroSevere"])
+    
+        with open(files.age_outputfilename, "w+", newline='') as outputfile:
+            write = csv.writer(outputfile)
+            write.writerow(["time"] + list(age_labels)) 
+    
+    def get_fitness(self):
+        """ Get the fitness based on the fitness hypothesis and the two strains """
+        fitness_hypothesis = self.sim.fitness_hypothesis
+        
+    def getFitness(self):
+        key = (self.strain[0], self.strain[1])
+
+        if fitness_hypothesis == 1:
+                return 1
+              
+        elif fitness_hypothesis == 2:
+            	default = 0.90
+            	mapping = {
+            		(1, 1): 0.93,
+            		(2, 2): 0.93,
+            		(3, 3): 0.93,
+            		(4, 4): 0.93,
+            	}
+            	return mapping.get(key, default)
+            
+        elif fitness_hypothesis == 3:
+                default = 0.87
+                mapping = {
+                	(1, 1): 0.93,
+                	(2, 2): 0.93,
+                	(3, 3): 0.90,
+                	(4, 4): 0.90,
+                }
+                return mapping.get(key, default)
+                
+        elif fitness_hypothesis == 4:
+                default = 1
+                mapping = {
+                	(1, 1): 1,
+                	(2, 2): 0.2,
+                }
+                return mapping.get(key, default)
+        
+        elif fitness_hypothesis == 5:
+                default = 0.2
+                mapping = {
+                	(1, 1): 1,
+                	(2, 1): 0.5,
+                	(1, 3): 0.5,
+                }
+                return mapping.get(key, default)    
+                    
+        elif fitness_hypothesis == 6:
+                default = 0.05
+                mapping = {
+                	(1, 8): 1,
+                	(2, 4): 0.2,
+                	(3, 8): 0.4,
+                	(4, 8): 0.5,
+                }
+                return mapping.get(key, default)
+                    
+        elif fitness_hypothesis == 7:
+                default = 0.05
+                mapping = {
+                	(1, 8): 1,
+                	(2, 4): 0.3,
+                	(3, 8): 0.7,
+                	(4, 8): 0.6,
+                }
+                return mapping.get(key, default)
+            
+        elif fitness_hypothesis == 8:
+                default = 0.05
+                mapping = {
+                	(1, 8): 1,
+                	(2, 4): 0.4,
+                	(3, 8): 0.9,
+                	(4, 8): 0.8,
+                }
+                return mapping.get(key, default)
+                    
+        elif fitness_hypothesis == 9:
+                default = 0.2
+                mapping = {
+                	(1, 8): 1,
+                	(2, 4): 0.6,
+                	(3, 8): 0.9,
+                	(4, 8): 0.9,
+                }
+                return mapping.get(key, default)
+                    
+        elif fitness_hypothesis == 10:
+                default = 0.4
+                mapping = {
+                	(1, 8): 1,
+                	(2, 4): 0.6,
+                	(3, 8): 0.9,
+                	(4, 8): 0.9,
+                }
+                return mapping.get(key, default)
+        
+        elif fitness_hypothesis == 11:
+                default = 0.5
+                mapping = {
+                	(1, 8): 0.98,
+                	(2, 4): 0.7,
+                	(3, 8): 0.8,
+                	(4, 8): 0.8,
+                }
+                return mapping.get(key, default)    
+    			
+        elif fitness_hypothesis == 12:
+                default=0.5
+                mapping = {
+                	(1, 8): 0.98,
+                	(2, 4): 0.7,
+                	(3, 8): 0.9,
+                	(4, 8): 0.9,
+                }
+                return mapping.get(key, default)
+                
+        elif fitness_hypothesis == 13:
+            	default = 0.7
+            	mapping = {
+            		(1, 8): 0.98,
+            		(2, 4): 0.8,
+            		(3, 8): 0.9,
+            		(4, 8): 0.9,
+            	}
+            	return mapping.get(key, default)
+
+        elif fitness_hypothesis == 14:
+                default = 0.05
+                mapping = {
+                	(1, 8): 0.98,
+                	(2, 4): 0.4,
+                	(3, 8): 0.7,
+                	(12, 8): 0.75,
+                	(9, 6): 0.58,
+                	(11, 8): 0.2,
+                }
+                return mapping.get(key, default)
+
+        elif fitness_hypothesis == 15:
+                default = 0.4
+                mapping = {
+                	(1, 8): 1,
+                	(2, 4): 0.7,
+                	(3, 8): 0.93,
+                	(4, 8): 0.93,
+                	(9, 8): 0.95,
+                	(12, 8): 0.94,
+                	(9, 6): 0.3,
+                	(11, 8): 0.35,
+                }
+                return mapping.get(key, default)
+                
+               
+        elif fitness_hypothesis == 16:
+                default = 0.4
+                mapping = {
+                	(1, 8): 1,
+                	(2, 4): 0.7,
+                	(3, 8): 0.85,
+                	(4, 8): 0.88,
+                	(9, 8): 0.95,
+                	(12, 8): 0.93,
+                	(9, 6): 0.85,
+                	(12, 6): 0.90,
+                	(9, 4): 0.90,
+                	(1, 6): 0.6,
+                	(2, 8): 0.6,
+                	(2, 6): 0.6,
+                }
+                return mapping.get(key, default)
+                
+        elif fitness_hypothesis == 17:
+                default = 0.7
+                mapping = {
+                	(1, 8): 1,
+                	(2, 4): 0.85,
+                	(3, 8): 0.85,
+                	(4, 8): 0.88,
+                	(9, 8): 0.95,
+                	(12, 8): 0.93,
+                	(9, 6): 0.83,
+                	(12, 6): 0.90,
+                	(9, 4): 0.90,
+                	(1, 6): 0.8,
+                	(2, 8): 0.8,
+                	(2, 6): 0.8,
+                }
+                return mapping.get(key, default)
+           		
+            # below fitness hypo. 18 was used in the analysis for the high baseline diversity setting in the report
+        elif fitness_hypothesis == 18:
+                default = 0.65
+                mapping = {
+                	(1, 8): 1,
+                	(2, 4): 0.92,
+                	(3, 8): 0.79,
+                	(4, 8): 0.81,
+                	(9, 8): 0.95,
+                	(12, 8): 0.89,
+                	(9, 6): 0.80,
+                	(12, 6): 0.86,
+                	(9, 4): 0.83,
+                	(1, 6): 0.75,
+                	(2, 8): 0.75,
+                	(2, 6): 0.75,
+                }
+                return mapping.get(key, default)
+                
+            # below fitness hypo 19 was used for the low baseline diversity setting analysis in the report
+        elif fitness_hypothesis == 19:
+                default = 0.4
+                mapping = {
+                	(1, 8): 1,
+                	(2, 4): 0.5,
+                	(3, 8): 0.55,
+                	(4, 8): 0.55,
+                	(9, 8): 0.6,
+                }
+                return mapping.get(key, default)
+            
+        else:
+                print("Invalid fitness_hypothesis: ", fitness_hypothesis)
+                exit(-1)
+    
+    ############# tau-Function to calculate event counts ############################
+    def get_event_counts(self, N, I, R, tau, RR_GP, single_dose_count, double_dose_count): 
+        births = np.random.poisson(size=1, lam=tau*N*self.birth_rate)[0]
+        deaths = np.random.poisson(size=1, lam=tau*N*self.mu)[0]
+        recoveries = np.random.poisson(size=1, lam=tau*self.gamma*I)[0]
+        contacts = np.random.poisson(size=1, lam=tau*self.contact_rate*I)[0]
+        wanings = np.random.poisson(size=1, lam=tau*self.omega*R)[0]
+        reassortments = np.random.poisson(size=1, lam=tau*RR_GP*I)[0]
+        vaccination_wanings_one_dose = np.random.poisson(size=1, lam=tau*self.vaccination_single_dose_waning_rate*single_dose_count)[0]
+        vaccination_wanings_two_dose = np.random.poisson(size=1, lam=tau*self.vaccination_double_dose_waning_rate*double_dose_count)[0]
+        return (births, deaths, recoveries, contacts, wanings, reassortments, vaccination_wanings_one_dose, vaccination_wanings_two_dose)
+    
+    @staticmethod
+    def coInfected_contacts(host1, host2, strain_counts):  
+        h2existing_pathogens = list(host2.infecting_pathogen)
+        randomnumber = rnd.random()
+        if randomnumber < 0.02:       # giving all the possible strains
+            for path in host1.infecting_pathogen:
+                if host2.can_variant_infect_host(path.strain, h2existing_pathogens):
+                    host2.infect_with_pathogen(path, strain_counts)
+        else:  # give only one strain depending on fitness
+            host1paths = list(host1.infecting_pathogen)     
+            # Sort by fitness first and randomize the ones with the same fitness
+            host1paths.sort(key=lambda path: (path.get_fitness(), rnd.random()), reverse=True)
+            for path in host1paths:
+                if host2.can_variant_infect_host(path.strain, h2existing_pathogens):
+                    infected = host2.infect_with_pathogen(path, strain_counts)
+                    if infected:
+                        break
+    
+    def contact_event(self, contacts, infected_pop, strain_count):
+        if len(infected_pop) == 0:
+            print("[Warning] No infected hosts in a contact event. Skipping")
+            return
+        
+        h1_inds = np.random.randint(len(infected_pop), size=contacts)
+        h2_inds = np.random.randint(len(self.host_pop), size=contacts)
+        rnd_nums = np.random.random(size=contacts)
+        
+        for h1_ind, h2_ind, rnd_num in zip(h1_inds, h2_inds, rnd_nums):
+            h1 = infected_pop[h1_ind]
+            h2 = self.host_pop[h2_ind]
+        
+            while h1 == h2:
+                h2 = rnd.choice(self.host_pop)
+    
+            # based on prior infections and current infections, the relative risk of subsequent infections
+            # number_of_current_infections = 0 # Note: not used
+            infecting_probability_map = {
+                0: 1,
+                1: 0.61,
+                2: 0.48,
+                3: 0.33,
+            }
+            infecting_probability = infecting_probability_map.get(h2.prior_infections, 0)
+            
+            # No infection occurs
+            if rnd_num > infecting_probability:
+                return 
+        
+            h2_previously_infected = h2.isInfected()
+        
+            if len(h1.infecting_pathogen)==1:
+                if h2.can_variant_infect_host(h1.infecting_pathogen[0].strain, h2.infecting_pathogen):
+                    h2.infect_with_pathogen(h1.infecting_pathogen[0], strain_count)
+            else:
+                self.coInfected_contacts(h1,h2,strain_count)
+            
+            # in this case h2 was not infected before but is infected now
+            if not h2_previously_infected and h2.isInfected():
+                infected_pop.append(h2)
+        return
+            
+    def get_weights_by_age(self):
+        bdays = np.array(self.host_pop.bdays)
+        weights = self.t - bdays
+        total_w = np.sum(weights)
+        weights = weights / total_w
+        return weights
+    
+    def death_event(self, num_deaths, infected_pop, strain_count):
+        host_list = np.arange(len(self.host_pop))
+        p = self.get_weights_by_age()
+        inds = np.random.choice(host_list, p=p, size=num_deaths, replace=False)
+        dying_hosts = [self.host_pop[ind] for ind in inds]
+        for h in dying_hosts:
+            if h.isInfected():
+                infected_pop.remove(h)
+                for path in h.infecting_pathogen:
+                    if not path.is_reassortant:
+                        strain_count[path.strain] -= 1
+            if h.is_immune_flag:
+                self.immunity_counts -= 1
+            self.host_pop.remove(h)
+        return
+            
+    def recovery_event(self, num_recovered, infected_pop, strain_count):
+        weights=np.array([x.get_oldest_current_infection() for x in infected_pop])
+        # If there is no one with an infection older than 0 return without recovery
+        if (sum(weights) == 0):
+            return
+        # weights_e = np.exp(weights)
+        total_w = np.sum(weights)
+        weights = weights / total_w
+    
+        recovering_hosts = np.random.choice(infected_pop, p=weights, size=num_recovered, replace=False)
+        for host in recovering_hosts:
+            if not host.is_immune_flag:
+                self.immunity_counts +=1 
+            host.recover(strain_count)
+            infected_pop.remove(host)
+    
+    @staticmethod
+    def reassortment_event(infected_pop, reassortment_count):
+        coinfectedhosts = []
+        for i in infected_pop:
+            if len(i.infecting_pathogen) >= 2:
+                coinfectedhosts.append(i)
+        rnd.shuffle(coinfectedhosts) # TODO: maybe replace this
+    
+        for i in range(min(len(coinfectedhosts),reassortment_count)):
+            parentalstrains = [path.strain for path in coinfectedhosts[i].infecting_pathogen]
+            possible_reassortants = [path for path in coinfectedhosts[i].compute_combinations() if path not in parentalstrains]
+            for path in possible_reassortants:
+                coinfectedhosts[i].infect_with_reassortant(path)
+    
+    def waning_event(self, wanings):
+        # Get all the hosts in the population that has an immunity
+        h_immune = [h for h in self.host_pop if h.is_immune_flag]
+        oldest = np.array([h.oldest_infection for h in h_immune])
+        # oldest += 1e-6*np.random.random(len(oldest)) # For tiebreaking -- not needed
+        order = np.argsort(oldest)
+    
+        # For the selcted hosts set the immunity to be None
+        for i in order[:wanings]:#range(min(len(hosts_with_immunity), wanings)):
+            h = h_immune[i]
+            h.immunity =  {}
+            h.is_immune_flag = False
+            h.oldest_infection = np.nan
+            h.prior_infections = 0
+            self.immunity_counts -= 1
+    
+    @staticmethod
+    def waning_vaccinations_first_dose(single_dose_pop, wanings):
+        """ Get all the hosts in the population that has an vaccine immunity """
+        rnd.shuffle(single_dose_pop)
+        # For the selcted hosts set the immunity to be None
+        for i in range(min(len(single_dose_pop), wanings)):
+            h = single_dose_pop[i]
+            h.vaccinations =  None
+    
+    @staticmethod
+    def waning_vaccinations_second_dose(second_dose_pop, wanings):
+        rnd.shuffle(second_dose_pop)
+        # For the selcted hosts set the immunity to be None
+        for i in range(min(len(second_dose_pop), wanings)):
+            h = second_dose_pop[i]
+            h.vaccinations =  None
+    
+    def birth_events(self, birth_count):
+        for _ in range(birth_count):
+            self.pop_id += 1
+            new_host = Host(self.pop_id, sim=self)
+            new_host.bday = self.t
+            self.host_pop.append(new_host)
+            if self.vaccine_hypothesis !=0 and self.done_vaccinated:
+                if rnd.random() < self.vaccine_first_dose_rate:
+                    self.to_be_vaccinated_pop.append(new_host)
+    
+    @staticmethod
+    def get_strain_antigenic_name(strain):
+        return "G" + str(strain[0]) + "P" + str(strain[1])
+    
+    @staticmethod
+    def solve_quadratic(a, b, c):
+        discriminant = b**2 - 4*a*c
+        if discriminant >= 0:
+            root1 = (-b + discriminant**0.5) / (2*a)
+            root2 = (-b - discriminant**0.5) / (2*a)
+            return tuple(sorted([root1, root2]))
+        else:
+            return "No real roots"
+        
+    def breakdown_vaccine_efficacy(self, ve, x):
+        (r1, r2) = self.solve_quadratic(x, -(1+x), ve)
+        if self.verbose: print(r1, r2)
+        if r1 >= 0 and r1 <= 1:
+            ve_s = r1
+        elif r2 >= 0 and r2 <= 1:
+            ve_s = r2
+        else:
+            raise RuntimeError("No valid solution to the equation: x: %d, ve: %d. Solutions: %f %f" % (x, ve, r1, r2))
+        ve_i = x * ve_s
+        return (ve_i, ve_s)
+    
+    def collect_and_write_data(self, output_filename, vaccine_output_filename, vaccine_efficacy_output_filename, sample=False, sample_size=1000):
+        """
+        Collects data from the host population and writes it to a CSV file.
+        If sample is True, it collects data from a random sample of the population.
+        
+        Args:
+        - output_filename: Name of the file to write the data.
+        - sample: Boolean indicating whether to collect data from a sample or the entire population.
+        - sample_size: Size of the sample to collect data from if sample is True.
+        """
+        # Select the population to collect data from
+        if sample:
+            population_to_collect = np.random.choice(self.host_pop, sample_size, replace=False)
+        else:
+            population_to_collect = self.host_pop
+    
+        # Shuffle the population to avoid the need for random sampling
+        # rnd.shuffle(population_to_collect) # CK: not needed?
+        
+        collected_data = []
+        collected_vaccination_data = []
+    
+        # To measure vaccine efficacy we will gather data on the number of vaccinated hosts who get infected
+        # along with the number of unvaccinated hosts that get infected
+        vaccinated_hosts = []
+        unvaccinated_hosts = []
+    
+        for h in population_to_collect:
+            if not sample:
+                # For vaccination data file, we will count the number of agents with current vaccine immunity
+                # This will exclude those who previously got the vaccine but the immunity waned.
+                if h.vaccine is not None:
+                    for vs in [self.get_strain_antigenic_name(s) for s in h.vaccine[0]]:
+                        collected_vaccination_data.append((h.id, vs, self.t, h.get_age_category(), h.vaccine[2]))
+            if len(h.prior_vaccinations) != 0:
+                if len(vaccinated_hosts) < 1000:
+                    vaccinated_hosts.append(h)
+            else:
+                if len(unvaccinated_hosts) < 1000:
+                    unvaccinated_hosts.append(h)
+            if h.isInfected():
+                strain_str = [(path.get_strain_name(), path.is_severe, path.creation_time) for path in h.infecting_pathogen if not sample or not path.is_reassortant]
+                for strain in strain_str:
+                    collected_data.append((h.id, strain[0], self.t, h.get_age_category(), strain[1], strain[2], len(self.host_pop)))
+                    
+        # Only collect the vaccine efficacy data if we have vaccinated the hosts
+        if self.done_vaccinated:
+            num_vaccinated = len(vaccinated_hosts)
+            num_unvaccinated = len(unvaccinated_hosts)
+            num_vaccinated_infected = 0
+            num_unvaccinated_infected = 0           
+            num_vaccinated_infected_severe = 0
+            num_unvaccinated_infected_severe = 0
+            num_full_heterotypic = [0, 0]
+            num_partial_heterotypic = [0, 0]
+            num_homotypic = [0, 0]
+    
+            for vaccinated_host in vaccinated_hosts:
+                if len(vaccinated_host.infections_with_vaccination) > 0:
+                    num_vaccinated_infected += 1
+                was_there_a_severe_infection = False
+                was_there_a_full_heterotypic_infection = [False, False]
+                was_there_a_partial_heterotypic_infection = [False, False]
+                was_there_a_homotypic_infection = [False, False]
+                for infecting_pathogen in vaccinated_host.infections_with_vaccination:     
+                    index = 0           
+                    if infecting_pathogen[0].is_severe:    
+                        index = 1
+                        was_there_a_severe_infection = True
+                    if infecting_pathogen[1] == PathogenMatch.HOMOTYPIC:
+                        was_there_a_full_heterotypic_infection[index] = True
+                    elif infecting_pathogen[1] == PathogenMatch.PARTIAL_HETERO:
+                        was_there_a_partial_heterotypic_infection[index] = True
+                    elif infecting_pathogen[1] == PathogenMatch.COMPLETE_HETERO:
+                        was_there_a_homotypic_infection[index] = True
+                    
+                if was_there_a_severe_infection:
+                    num_vaccinated_infected_severe += 1
+                if was_there_a_full_heterotypic_infection[0]:        
+                    num_full_heterotypic[0] += 1
+                if was_there_a_full_heterotypic_infection[1]:                
+                    num_full_heterotypic[1] += 1
+                if was_there_a_partial_heterotypic_infection[0]:
+                    num_partial_heterotypic[0] += 1
+                if was_there_a_partial_heterotypic_infection[1]:
+                    num_partial_heterotypic[1] += 1
+                if was_there_a_homotypic_infection[0]:
+                    num_homotypic[0] += 1
+                if was_there_a_homotypic_infection[1]:
+                    num_homotypic[1] += 1
+    
+            for unvaccinated_host in unvaccinated_hosts:
+                if len(unvaccinated_host.infections_without_vaccination) > 0:
+                    num_unvaccinated_infected += 1
+                was_there_a_severe_infection = False
+                for infecting_pathogen in unvaccinated_host.infections_without_vaccination:                
+                    if infecting_pathogen.is_severe:
+                        was_there_a_severe_infection = True
+                        break
+                if was_there_a_severe_infection:
+                    num_unvaccinated_infected_severe += 1
+    
+            with open(vaccine_efficacy_output_filename, "a", newline='') as outputfile:
+                write = csv.writer(outputfile)
+                write.writerow([self.t, num_vaccinated, num_unvaccinated, num_vaccinated_infected, num_vaccinated_infected_severe, num_unvaccinated_infected, num_unvaccinated_infected_severe,
+                                num_homotypic[0], num_homotypic[1], num_partial_heterotypic[0], num_partial_heterotypic[1], num_full_heterotypic[0], num_full_heterotypic[1]]) 
+    
+        # Write collected data to the output file
+        with open(output_filename, "a", newline='') as outputfile:
+            writer = csv.writer(outputfile)
+            writer.writerows(collected_data)
+        if not sample:
+            with open(vaccine_output_filename, "a", newline='') as outputfile:
+                writer = csv.writer(outputfile)
+                writer.writerows(collected_vaccination_data)
+    
+    def run(self):
+        """
+        Run the simulation
+        """
+        self.prepare_run()
+        events = self.integrate()
+        return events
+        
+    def prepare_run(self):
+        """
+        Set up the variables for the run
+        """
+        # relative protection for infection from natural immunity 
+        immunity_hypothesis = self.immunity_hypothesis
+        
+        # Define the mapping of immunity_hypothesis to their corresponding rates using tuples
+        immunity_rates = {
+            1: (0, 0, 0),
+            2: (0, 1, 0),
+            3: (0, 0.5, 0),
+            4: (0, 0.95, 0.9),
+            5: (0, 0.95, 0.90),
+            7: (0.95, 0.90, 0.2),
+            8: (0.9, 0.5, 0),
+            9: (0.9, 0.45, 0.35),
+            10: (0.8, 0.45, 0.35),
+        }
+        
+        # Get the rates for the given immunity_hypothesis
+        rates = immunity_rates.get(immunity_hypothesis)
+        
+        if rates is None:
+            raise NotImplementedError(f"No partial cross immunity rate for immunity hypothesis: {immunity_hypothesis}")
+        
+        # Unpack the tuple into the corresponding variables
+        homotypic_immunity_rate, partial_cross_immunity_rate, complete_heterotypic_immunity_rate = rates
+            
+        self.homotypic_immunity_rate = homotypic_immunity_rate
+        self.partial_cross_immunity_rate = partial_cross_immunity_rate
+        self.complete_heterotypic_immunity_rate = complete_heterotypic_immunity_rate
+        
+        self.done_vaccinated = False
+        
+        self.vaccine_efficacy_i_d1 = {}
+        self.vaccine_efficacy_s_d1 = {}
+        self.vaccine_efficacy_i_d2 = {}
+        self.vaccine_efficacy_s_d2 = {}
+        for (k, v) in self.vaccine_efficacy_d1.items():
+            (ve_i, ve_s) = self.breakdown_vaccine_efficacy(v, self.ve_i_to_ve_s_ratio)
+            self.vaccine_efficacy_i_d1[k] = ve_i
+            self.vaccine_efficacy_s_d1[k] = ve_s
+        for (k, v) in self.vaccine_efficacy_d2.items():
+            (ve_i, ve_s) = self.breakdown_vaccine_efficacy(v, self.ve_i_to_ve_s_ratio)
+            self.vaccine_efficacy_i_d2[k] = ve_i
+            self.vaccine_efficacy_s_d2[k] = ve_s
+        
+        if self.verbose: print("VE_i: ", self.vaccine_efficacy_i_d1)
+        if self.verbose: print("VE_s: ", self.vaccine_efficacy_s_d1)
+        
+        # Vaccination rates are derived based on the following formula
+        self.vaccine_second_dose_rate = 0.8
+        self.vaccine_first_dose_rate = math.sqrt(self.vaccine_second_dose_rate)
+        if self.verbose: print("Vaccination - first dose rate: %s, second dose rate %s" % (self.vaccine_first_dose_rate, self.vaccine_second_dose_rate))
+        
+        self.total_strain_counts_vaccine = {}
+        
+        numSegments = 4
+        numNoneAgSegments = 2
+        self.numAgSegments = numSegments - numNoneAgSegments
+        #segmentVariants = [[i for i in range(1, 3)], [i for i in range(1, 3)], [i for i in range(1, 2)], [i for i in range(1, 2)]]     ## creating variats for the segments
+        segmentVariants = [[1,2,3,4,9,11,12], [8,4,6], [i for i in range(1, 2)], [i for i in range(1, 2)]]
+        # segmentVariants for the Low baseline diversity setting
+        #segmentVariants = [[1,2,3,4,9], [8,4], [i for i in range(1, 2)], [i for i in range(1, 2)]]
+        segment_combinations = [tuple(i) for i in itertools.product(*segmentVariants)]  # getting all possible combinations from a list of list
+        rnd.shuffle(segment_combinations)
+        number_all_strains = len(segment_combinations)
+        n_init_seg = 100
+        initial_segment_combinations = {
+            (1,8,1,1) : n_init_seg,
+            (2,4,1,1) : n_init_seg,
+            (9,8,1,1) : n_init_seg,
+            (4,8,1,1) : n_init_seg,
+            (3,8,1,1) : n_init_seg,
+            (12,8,1,1): n_init_seg,
+            (12,6,1,1): n_init_seg,
+            (9,4,1,1) : n_init_seg,
+            (9,6,1,1) : n_init_seg,
+            (1,6,1,1) : n_init_seg,
+            (2,8,1,1) : n_init_seg,
+            (2,6,1,1) : n_init_seg,
+            (11,8,1,1): n_init_seg,
+            (11,6,1,1): n_init_seg,
+            (1,4,1,1) : n_init_seg,
+            (12,4,1,1): n_init_seg,
+        }
+        # initial strains for the Low baseline diversity setting
+        #initial_segment_combinations = {(1,8,1,1): 100, (2,4,1,1): 100} #, (9,8,1,1): 100} #, (4,8,1,1): 100} 
+    
+        # Track the number of immune hosts(immunity_counts) in the host population
+        infected_pop = []
+        pathogens_pop = []
+        
+        # for each strain track the number of hosts infected with it at current time: strain_count  
+        strain_count = {}   
+        
+        # for each number in range of N, make a new Host object, i is the id.
+        host_pop = HostPop(self.N, self)  
+        
+        self.pop_id = self.N
+        self.to_be_vaccinated_pop = [] 
+        self.single_dose_vaccinated_pop = []
+        
+        # Store these for later
+        self.infected_pop = infected_pop
+        self.pathogens_pop = pathogens_pop
+        self.host_pop = host_pop
+        self.strain_count = strain_count
+        
+        for i in range(number_all_strains):
+            self.strain_count[segment_combinations[i]] = 0
+    
+        # if initial immunity is true 
+        if self.verbose:
+            if self.initial_immunity:
+                print("Initial immunity is set to True")
+            else:
+                print("Initial immunity is set to False")
+    
+        ### infecting the initial infecteds
+        for (initial_strain, num_infected) in initial_segment_combinations.items():
+            if self.initial_immunity:
+                for j in range(self.num_initial_immune):
+                    h = rnd.choice(host_pop)
+                    h.immunity[initial_strain] = self.t
+                    self.immunity_counts += 1
+                    h.is_immune_flag = True
+            
+            for j in range(num_infected):                     
+                h = rnd.choice(host_pop)
+                if not h.isInfected():
+                    infected_pop.append(h) 
+                p = Pathogen(self, False, self.t, host = h, strain = initial_strain)
+                pathogens_pop.append(p)
+                h.infecting_pathogen.append(p)
+                strain_count[p.strain] += 1                       
+        if self.verbose: print(strain_count)
+        
+        self.initialize_files(strain_count)   
+        
+        self.tau_steps = 0
+        self.last_data_colllected = 0
+        self.data_collection_rate = 0.1
+        
+        for strain, count in strain_count.items():
+            if strain[:self.numAgSegments] in self.total_strain_counts_vaccine:
+                self.total_strain_counts_vaccine[strain[:self.numAgSegments]] += count
+            else:
+                self.total_strain_counts_vaccine[strain[:self.numAgSegments]] = count
+        return
+                
+    def integrate(self):
+        """
+        Perform the actual integration loop
+        """
+        host_pop = self.host_pop
+        strain_count = self.strain_count
+        infected_pop = self.infected_pop
+        single_dose_vaccinated_pop = self.single_dose_vaccinated_pop
+        to_be_vaccinated_pop = self.to_be_vaccinated_pop
+        total_strain_counts_vaccine = self.total_strain_counts_vaccine
+        
+        self.event_dict = sc.objdict(
+            births=0,
+            deaths=0,
+            recoveries=0,
+            contacts=0,
+            wanings=0,
+            reassortments=0,
+            vaccine_dose_1_wanings=0,
+            vaccine_dose_2_wanings=0,
+        )
+        
+        self.T = sc.timer() # To track the time it takes to run the simulation
+        while self.t<self.timelimit:
+            if self.tau_steps % 10 == 0:
+                if self.verbose is not False: print(f"Year: {self.t:n}; step: {self.tau_steps}; hosts: {len(host_pop)}; elapsed: {self.T.total:n} s")
+                if self.verbose: print(self.strain_count)
+        
+            ### Every 100 steps, write the age distribution of the population to a file
+            if self.tau_steps % 100 == 0:
+                age_dict = {}
+                for age_range in age_labels:
+                    age_dict[age_range] = 0
+                for h in host_pop:
+                    age_dict[h.get_age_category()] += 1
+                if self.verbose: print("Ages: ", age_dict)
+                with open(self.files.age_outputfilename, "a", newline='') as outputfile:
+                    write = csv.writer(outputfile)
+                    write.writerow(["{:.2}".format(self.t)] + list(age_dict.values()))
+            
+            # Count the number of hosts with 1 or 2 vaccinations
+            single_dose_hosts = []
+            double_dose_hosts = []
+            for h in host_pop:
+                if h.vaccine is not None:
+                    if h.vaccine[2] == 1:
+                        single_dose_hosts.append(h)
+                    elif h.vaccine[2] == 2:
+                        double_dose_hosts.append(h)
+        
+            # Get the number of events in a single tau step
+            events = self.get_event_counts(len(host_pop), len(infected_pop), self.immunity_counts, self.tau, self.reassortmentRate_GP, len(single_dose_hosts), len(double_dose_hosts))
+            births, deaths, recoveries, contacts, wanings, reassortments, vaccine_dose_1_wanings, vaccine_dose_2_wanings = events
+            if self.verbose: print("t={}, births={}, deaths={}, recoveries={}, contacts={}, wanings={}, reassortments={}, waning_vaccine_d1={}, waning_vaccine_d2={}".format(self.t, births, deaths, recoveries, contacts, wanings, reassortments, vaccine_dose_1_wanings, vaccine_dose_2_wanings))
+        
+            # Parse into dict
+            self.event_dict[:] += events
+            
+            # perform the events for the obtained counts
+            self.birth_events(births)
+            self.reassortment_event(infected_pop, reassortments) # calling the function
+            self.contact_event(contacts, infected_pop, strain_count)
+            self.death_event(deaths, infected_pop, strain_count)
+            self.recovery_event(recoveries, infected_pop, strain_count)    
+            self.waning_event(wanings)
+            self.waning_vaccinations_first_dose(single_dose_hosts, vaccine_dose_1_wanings)
+            self.waning_vaccinations_second_dose(double_dose_hosts, vaccine_dose_2_wanings)
+            
+            # Collect the total counts of strains at each time step to determine the most prevalent strain for vaccination
+            if not self.done_vaccinated:
+                for strain, count in strain_count.items():
+                    total_strain_counts_vaccine[strain[:self.numAgSegments]] += count
+            
+            # Administer the first dose of the vaccine
+            # Vaccination strain is the most prevalent strain in the population before the vaccination starts
+            if self.vaccine_hypothesis!=0 and (not self.done_vaccinated) and self.t >= self.vaccination_time:
+                # Sort the strains by the number of hosts infected with it in the past
+                # Pick the last one from the sorted list as the most prevalent strain
+                vaccinated_strain = sorted(list(total_strain_counts_vaccine.keys()), key=lambda x: total_strain_counts_vaccine[x])[-1]
+                # Select hosts under 6.5 weeks and over 4.55 weeks of age for vaccinate
+                child_host_pop = [h for h in host_pop if self.t - h.bday <= 0.13 and self.t - h.bday >= 0.09]
+                # Use the vaccination rate to determine the number of hosts to vaccinate
+                vaccination_count = int(len(child_host_pop)*self.vaccine_first_dose_rate)            
+                sample_population = rnd.sample(child_host_pop, vaccination_count)
+                if self.verbose: print("Vaccinating with strain: ", vaccinated_strain, vaccination_count)
+                if self.verbose: print("Number of people vaccinated: {} Number of people under 6 weeks: {}".format(len(sample_population), len(child_host_pop)))
+                for h in sample_population:
+                    h.vaccinate(vaccinated_strain)
+                    single_dose_vaccinated_pop.append(h)
+                self.done_vaccinated = True
+            elif self.done_vaccinated:
+                for child in to_be_vaccinated_pop:
+                    if self.t - child.bday >= 0.11:
+                        child.vaccinate(vaccinated_strain)
+                        to_be_vaccinated_pop.remove(child)
+                        single_dose_vaccinated_pop.append(child)
+        
+            # Administer the second dose of the vaccine if first dose has already been administered.
+            # The second dose is administered 6 weeks after the first dose with probability vaccine_second_dose_rate
+            if self.done_vaccinated:
+                while len(single_dose_vaccinated_pop) > 0:
+                    # If the first dose of the vaccine is older than 6 weeks then administer the second dose
+                    if self.t - single_dose_vaccinated_pop[0].vaccine[1] >= 0.11:
+                        child = single_dose_vaccinated_pop.pop(0)
+                        if rnd.random() < self.vaccine_second_dose_rate:
+                            child.vaccinate(vaccinated_strain)
+                    else:
+                        break
+        
+            f = self.files
+            if self.t >= self.last_data_colllected:
+                self.collect_and_write_data(f.sample_outputfilename, f.vaccinations_outputfilename, f.sample_vaccine_efficacy_output_filename, sample=True)
+                self.collect_and_write_data(f.infected_all_outputfilename, f.vaccinations_outputfilename, f.vaccine_efficacy_output_filename, sample=False)
+                self.last_data_colllected += self.data_collection_rate
+                
+            with open(f.outputfilename, "a", newline='') as outputfile:
+                write = csv.writer(outputfile)
+                write.writerow([self.t] + list(strain_count.values()) + [self.reassortment_count])
+        
+            self.tau_steps += 1
+            self.t += self.tau
+        
+        if self.verbose is not False:
+            self.T.toc()
+            print(self.event_dict)
+        return self.event_dict
+
+
+if __name__ == '__main__':
+    rota = RotaABM(N=100000, timelimit=10)
+    events = rota.run()
+    